# -*- encoding: utf-8 -*-

"""
Module for mixin of basic crud methods based on api_path class method.
"""

import robottelo.api.base as base

from robottelo.common.records.fields import RelatedField
<<<<<<< HEAD
from robottelo.common.records.fields import ManyRelatedFields
from inspect import getmro
=======
from robottelo.common.records.fields import load_from_data, convert_to_data

>>>>>>> 85d735a9

def resolve_or_create_record(record):
    if ApiCrud.record_exists(record):
       return ApiCrud.record_resolve(record)
    else:
       return ApiCrud.record_create_recursive(record)


def data_load_transform(instance_cls, data):
   key = instance_cls._meta.api_class.api_json_key
   if key in data:
       return data[key]
   return data

class ApiCrud(object):
    """Defines basic crud methods based on api_path class method """

    def __init__(self):
        """Mixin is not supposed to be instantiated """
        raise NotImplementedError()

    @classmethod
    def get_default_search(cls):
        if hasattr(cls, 'default_search'):
            return cls.default_search
        return "name"

    @classmethod
    def get_api_path(cls):
        """Stores the path to api entry point,
        allows for automatic param definition, i.e.:

        /api/compute_resources/:compute_resource_id/images

        will require compute_resource_id to be supplied in each crud call

        """

        if hasattr(cls, 'api_path'):
            return cls.api_path

        raise NotImplementedError("Api path needs to be defined")

    @classmethod
    def get_json_key(cls):
        """Stores the path to api entry point,
        allows for automatic param definition, i.e.:

        /api/compute_resources/:compute_resource_id/images

        will require compute_resource_id to be supplied in each crud call

        """

        if hasattr(cls, 'api_json_key'):
            return cls.api_json_key

        raise NotImplementedError("Api path needs to be defined")

    @classmethod
    def id_from_json(cls, json):
        """Required for automatic generating of crud tests"""
        return json[cls.get_json_key()][u'id']

    @classmethod
    def parse_path_arg(cls, args):
        """Method parsing the api_path for extra arguments"""
        path = cls.get_api_path()
        path_args = [
            s[1:] for s in path.split('/') if s.startswith(":")
        ]
        for arg in path_args:
            if arg in args:
                path = path.replace(":{0}/".format(arg), args[arg])
                del args[arg]
            else:
                raise NameError("Expecting {0} as an argument.".format(arg))
        return path

    @classmethod
    def list(cls, **kwargs):
        """"Query method,
        args are forwarded to underlying requests.get call

        """
        path = cls.parse_path_arg(kwargs)
        return base.get(path=path, **kwargs)

    @classmethod
    def show(cls, uid, **kwargs):
        """Read method,
        args are forwarded to underlying requests.get call,
        id is required

        """
        path = cls.parse_path_arg(kwargs)
        path = "{0}/{1}".format(path, uid)
        return base.get(path=path, **kwargs)

    @classmethod
    def create(cls, **kwargs):
        """Create method,
        args are forwarded to underlying requests.post call,
        json arg is usually necessary

        """
        path = cls.parse_path_arg(kwargs)
        return base.post(path=path, **kwargs)

    @classmethod
    def update(cls, uid, **kwargs):
        """Update method,
        args are forwarded to underlying requests.put call,
        id is required,
        json arg is usually necessary

        """
        path = cls.parse_path_arg(kwargs)
        path = "{0}/{1}".format(path, uid)
        return base.put(path=path, **kwargs)

    @classmethod
    def delete(cls, uid, **kwargs):
        """Remove method,
        args are forwarded to underlying requests.put call,
        id is required,
        json arg is usually necessary

        """
        path = cls.parse_path_arg(kwargs)
        path = "{0}/{1}".format(path, uid)
        return base.delete(path=path, **kwargs)

    @classmethod
    def opts(cls, data):
        return {cls.get_json_key(): data}

    @classmethod
    def record_exists(cls, instance):
        if cls != instance._meta.api_class:
            return instance._meta.api_class.record_exists(instance)

<<<<<<< HEAD
        if hasattr(instance,"id"):
=======
        if hasattr(instance, "id"):
>>>>>>> 85d735a9
            r = cls.show(instance.id)
            return r.ok
        else:
            r = cls.list(json=dict(search="name="+instance.name))
            if r.ok and len(r.json()) > 0:
                return True
            else:
                return False

    @classmethod
    def record_remove(cls, instance):
        if cls != instance._meta.api_class:
            return instance._meta.api_class.record_remove(instance)

        if hasattr(instance,"id"):
            r = cls.delete(instance.id)
            return r.ok
        else:
            r = cls.list(json=dict(search="name="+instance.name))
            if r.ok and len(r.json())==1:
                cls.record_remove(cls.record_resolve(instance))
                return True
            else:
                return False
    @classmethod
    def record_resolve(cls, instance):
        if cls != instance._meta.api_class:
            return instance._meta.api_class.record_resolve(instance)

<<<<<<< HEAD
        r = None
        json = None
        if hasattr(instance,"id"):
            r = cls.show(instance.id)
            if r.ok:
                json = r.json()
        else:
            r = cls.list(json=dict(search="name="+instance.name))
            if r.ok:
                json = r.json()[0]

        if r.ok:
            ninstance = load_from_data(instance.__class__, json, data_load_transform)
            return ninstance
        else:
            raise Exception(r.status_code, r.content)

    @classmethod
    def record_resolve_recursive(cls, instance):
=======
        if hasattr(instance, "id"):
            r = cls.show(instance.id)
            if r.ok:
                nself = instance.copy()
                instance = load_from_data(nself, r.json()[cls.get_json_key()])
                return nself
            else:
                raise Exception(r.status_code, r.content)
        else:
            r = cls.list(json=dict(search="name="+instance.name))
            if r.ok:
                nself = instance.copy()
                instance = load_from_data(
                    nself, r.json()[0][cls.get_json_key()])
                return nself
            else:
                raise Exception(r.status_code, r.content)

    @classmethod
    def record_create(cls, instance):
>>>>>>> 85d735a9
        if cls != instance._meta.api_class:
            return instance._meta.api_class.record_resolve_recursive(instance)
        ninstance = cls.record_resolve(instance)
        related_fields = [f for f in ninstance._meta.fields if isinstance(f, RelatedField) ]
        for f in related_fields:
            if hasattr(ninstance,(f.name + "_id")):
                related_class = f.record_class
                related_instance = related_class(CLEAN=True )
                related_instance.id = instance.__dict__[(f.name + "_id")]
                related_instance = cls.record_resolve(related_instance)
                ninstance.__dict__[f.name] = related_instance
            elif hasattr(ninstance , f.name) :
                related_instance = ninstance.__dict__[f.name]
                if isinstance(related_instance,RelatedField):
                    ninstance.__dict__[f.name] = cls.record_resolve(related_instance)
        return ninstance

    @classmethod
    def record_update(cls, instance):
        if cls != instance._meta.api_class:
            return instance._meta.api_class.record_update(instance)

        if not hasattr(instance,"id"):
            r = cls.list(json=dict(search="name="+instance.name))
            if r.ok and len(r.json())==1:
                instance.id = cls.record_resolve(instance).id
            else:
                if len(r.json())==0:
                    raise KeyError(instance.name + " not found.")
                else:
                    raise KeyError(instance.name + " not unique.")

        data = convert_to_data(instance)
        if hasattr(cls,"create_fields"):
           data = {name:field for name, field in data.items() if name in cls.create_fields}

        r = cls.update(instance.id, json=cls.opts(data))
        if r.ok:
            ninstance = load_from_data(instance.__class__, r.json(), data_load_transform)
            return ninstance
        else:
            raise Exception(r.status_code, r.content)

    @classmethod
    def record_create(cls, instance_orig):
        if cls != instance_orig._meta.api_class:
            return instance_orig._meta.api_class.record_create(instance_orig)
        instance = instance_orig.copy()

        data = convert_to_data(instance)
        if hasattr(cls,"create_fields"):
           data = {name:field for name, field in data.items() if name in cls.create_fields}


        r = cls.create(json=cls.opts(data))
        if r.ok:
            ninstance = load_from_data(instance.__class__, r.json(), data_load_transform)
            return ninstance
        else:
            raise Exception(r.status_code, r.content)

    @classmethod
    def record_create_recursive(cls, instance_orig):
        if cls != instance_orig._meta.api_class:
            return instance_orig._meta.api_class.record_create_recursive(instance_orig)
        instance = instance_orig.copy()

<<<<<<< HEAD
        #resolve ids
        related_fields = [f.name for f in instance._meta.fields if isinstance(f, RelatedField) ]

        for field in related_fields:
            value = resolve_or_create_record(instance.__dict__[field])
=======
        # resolve ids
        # TODO data_instance will be used?
        # data_instance = convert_to_data(instance)
        related_fields = [f.name for f in instance._meta.fields
                          if isinstance(f, RelatedField)]

        for field in related_fields:
            value = instance.__dict__[field]
            if ApiCrudMixin.record_exists(value):
                value = ApiCrudMixin.record_resolve(value)
            else:
                value = ApiCrudMixin.record_create(value)
>>>>>>> 85d735a9
            instance.__dict__[field] = value
            instance.__dict__[field+"_id"] = value.id

        #resolve ManyRelated ids
        related_fields = [f.name for f in instance._meta.fields if isinstance(f, ManyRelatedFields) ]

        for field in related_fields:
            value = instance.__dict__[field]
            if type(value) == type(list()):
                values = [resolve_or_create_record(i)
                            for i in value]
                ids = [val.id for val in values]
                instance.__dict__[field] = values
                instance.__dict__[field+"_ids"] = ids


        data = convert_to_data(instance)
<<<<<<< HEAD
        if hasattr(cls,"create_fields"):
           data = {name:field for name, field in data.items() if name in cls.create_fields}
=======
        print data
        if hasattr(cls, "create_fields"):
            data = {name: field for name, field in data.items()
                    if name in cls.create_fields}
>>>>>>> 85d735a9


        r = cls.create(json=cls.opts(data))
        if r.ok:
<<<<<<< HEAD
            ninstance = load_from_data(instance.__class__, r.json(), data_load_transform)
            return ninstance
=======
            nself = instance.copy()
            instance = load_from_data(nself, r.json()[cls.get_json_key()])
            return nself
>>>>>>> 85d735a9
        else:
            raise Exception(r.status_code, r.content)<|MERGE_RESOLUTION|>--- conflicted
+++ resolved
@@ -7,13 +7,10 @@
 import robottelo.api.base as base
 
 from robottelo.common.records.fields import RelatedField
-<<<<<<< HEAD
+from robottelo.common.records.fields import load_from_data, convert_to_data
+from robottelo.common.records.fields import RelatedField
 from robottelo.common.records.fields import ManyRelatedFields
 from inspect import getmro
-=======
-from robottelo.common.records.fields import load_from_data, convert_to_data
-
->>>>>>> 85d735a9
 
 def resolve_or_create_record(record):
     if ApiCrud.record_exists(record):
@@ -156,11 +153,7 @@
         if cls != instance._meta.api_class:
             return instance._meta.api_class.record_exists(instance)
 
-<<<<<<< HEAD
-        if hasattr(instance,"id"):
-=======
         if hasattr(instance, "id"):
->>>>>>> 85d735a9
             r = cls.show(instance.id)
             return r.ok
         else:
@@ -185,12 +178,12 @@
                 return True
             else:
                 return False
+
     @classmethod
     def record_resolve(cls, instance):
         if cls != instance._meta.api_class:
             return instance._meta.api_class.record_resolve(instance)
 
-<<<<<<< HEAD
         r = None
         json = None
         if hasattr(instance,"id"):
@@ -210,28 +203,6 @@
 
     @classmethod
     def record_resolve_recursive(cls, instance):
-=======
-        if hasattr(instance, "id"):
-            r = cls.show(instance.id)
-            if r.ok:
-                nself = instance.copy()
-                instance = load_from_data(nself, r.json()[cls.get_json_key()])
-                return nself
-            else:
-                raise Exception(r.status_code, r.content)
-        else:
-            r = cls.list(json=dict(search="name="+instance.name))
-            if r.ok:
-                nself = instance.copy()
-                instance = load_from_data(
-                    nself, r.json()[0][cls.get_json_key()])
-                return nself
-            else:
-                raise Exception(r.status_code, r.content)
-
-    @classmethod
-    def record_create(cls, instance):
->>>>>>> 85d735a9
         if cls != instance._meta.api_class:
             return instance._meta.api_class.record_resolve_recursive(instance)
         ninstance = cls.record_resolve(instance)
@@ -299,26 +270,11 @@
             return instance_orig._meta.api_class.record_create_recursive(instance_orig)
         instance = instance_orig.copy()
 
-<<<<<<< HEAD
         #resolve ids
         related_fields = [f.name for f in instance._meta.fields if isinstance(f, RelatedField) ]
 
         for field in related_fields:
             value = resolve_or_create_record(instance.__dict__[field])
-=======
-        # resolve ids
-        # TODO data_instance will be used?
-        # data_instance = convert_to_data(instance)
-        related_fields = [f.name for f in instance._meta.fields
-                          if isinstance(f, RelatedField)]
-
-        for field in related_fields:
-            value = instance.__dict__[field]
-            if ApiCrudMixin.record_exists(value):
-                value = ApiCrudMixin.record_resolve(value)
-            else:
-                value = ApiCrudMixin.record_create(value)
->>>>>>> 85d735a9
             instance.__dict__[field] = value
             instance.__dict__[field+"_id"] = value.id
 
@@ -336,26 +292,13 @@
 
 
         data = convert_to_data(instance)
-<<<<<<< HEAD
         if hasattr(cls,"create_fields"):
            data = {name:field for name, field in data.items() if name in cls.create_fields}
-=======
-        print data
-        if hasattr(cls, "create_fields"):
-            data = {name: field for name, field in data.items()
-                    if name in cls.create_fields}
->>>>>>> 85d735a9
 
 
         r = cls.create(json=cls.opts(data))
         if r.ok:
-<<<<<<< HEAD
             ninstance = load_from_data(instance.__class__, r.json(), data_load_transform)
             return ninstance
-=======
-            nself = instance.copy()
-            instance = load_from_data(nself, r.json()[cls.get_json_key()])
-            return nself
->>>>>>> 85d735a9
         else:
             raise Exception(r.status_code, r.content)