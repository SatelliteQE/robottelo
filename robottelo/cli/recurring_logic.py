--- conflicted
+++ resolved
@@ -19,9 +19,4 @@
     Manipulate recurring logics
     """
 
-<<<<<<< HEAD
-
-command_base = 'recurring-logic'
-=======
     command_base = 'recurring-logic'
->>>>>>> 8be466a2
