# -*- encoding: utf-8 -*-
"""Test utilities for writing foreman tests

All test cases for foreman tests are defined in this module and have utilities
to help writing API, CLI and UI tests.

"""
import logging
import re
import unittest2

try:
    import sauceclient
except ImportError:
    # Optional requirement, if installed robottelo will report results back to
    # saucelabs.
    sauceclient = None

from fauxfactory import gen_string
from nailgun import entities
from robottelo import manifests
from robottelo.config import settings
from robottelo.constants import (
    INTERFACE_API,
    INTERFACE_CLI,
    DEFAULT_ORG,
    DEFAULT_ORG_ID,
)

LOGGER = logging.getLogger(__name__)


class NotRaisesValueHandler(object):
    """Base class for handling exception values for AssertNotRaises. Child
    classes can be used to validate whether specific for interface expected
    value is present in exception.
    """

    def validate(self, exception):
        """Validate whether expected value is present in exception."""
        raise NotImplemented()

    @property
    def value_name(self):
        """Property used to return expected value name (e.g. 'status code' or
        'return code').
        """
        raise NotImplemented()


class APINotRaisesValueHandler(NotRaisesValueHandler):
    """AssertNotRaises value handler for API status code."""

    def __init__(self, expected_value):
        """Store expected status code."""
        self.expected_value = expected_value

    def validate(self, exception):
        """Validate whether expected status code is present in specific
        exception.
        """
        return self.expected_value == exception.response.status_code

    @property
    def value_name(self):
        """Returns API expected value name (status code)"""
        return 'HTTP status code'


class CLINotRaisesValueHandler(NotRaisesValueHandler):
    """AssertNotRaises value handler for CLI return code."""

    def __init__(self, expected_value):
        """Store expected return code"""
        self.expected_value = expected_value

    def validate(self, exception):
        """Validate whether expected return code is present in specific
        exception.
        """
        return self.expected_value == exception.return_code

    @property
    def value_name(self):
        """Returns CLI expected value name (return code)"""
        return 'return code'


class _AssertNotRaisesContext(object):
    """A context manager used to implement :meth:`TestCase.assertNotRaises`.
    """

    def __init__(self, expected, value_handler_class, failure_exception,
                 expected_regex=None, expected_value=None, value_handler=None):
        self.expected = expected
        self.expected_regex = expected_regex
        self.value_handler = value_handler
        if value_handler is None and expected_value:
            self.value_handler = value_handler_class(expected_value)
        self.failure_exception = failure_exception

    def __enter__(self):
        return self

    def __exit__(self, exc_type, exc_value, tb):
        if exc_type is None:
            return True

        try:
            exc_name = self.expected.__name__
        except AttributeError:
            exc_name = str(self.expected)

        self.exception = exc_value  # store for later retrieval

        if issubclass(exc_type, self.expected):
            if not any((self.value_handler, self.expected_regex)):
                raise self.failure_exception(
                    "{0} raised".format(exc_name))
            regex = self.expected_regex
            response_code = None
            if self.value_handler:
                response_code = self.value_handler.validate(exc_value)
            if regex:
                regex = True if regex.search(str(exc_value)) else False

            if response_code and regex:
                raise self.failure_exception(
                    "{0} raised with {1} {2} and {3} found in {4}"
                    .format(
                        exc_name,
                        self.value_handler.value_name,
                        self.value_handler.expected_value,
                        self.expected_regex.pattern,
                        str(exc_value),
                    )
                )
            elif response_code and regex is None:
                raise self.failure_exception(
                    "{0} raised with {1} {2}".format(
                        exc_name,
                        self.value_handler.value_name,
                        self.value_handler.expected_value,
                    )
                )
            elif regex and response_code is None:
                raise self.failure_exception(
                    "{0} raised and {1} found in {2}".format(
                        exc_name,
                        self.expected_regex.pattern,
                        str(exc_value),
                    )
                )
            else:
                # pass through
                return False

        else:
            # pass through
            return False


class AssertCliNotRaisesContextManager(_AssertNotRaisesContext):
    def __init__(self, expected, expected_regex=None, expected_value=None,
                 value_handler=None):
        super(AssertCliNotRaisesContextManager, self).__init__(
            expected, CLINotRaisesValueHandler, AssertionError, expected_regex,
            expected_value, value_handler
        )


class AssertApiNotRaisesContextManager(_AssertNotRaisesContext):
    def __init__(self, expected, expected_regex=None, expected_value=None,
                 value_handler=None):
        super(AssertApiNotRaisesContextManager, self).__init__(
            expected, APINotRaisesValueHandler, AssertionError, expected_regex,
            expected_value, value_handler
        )


class TestCase(unittest2.TestCase):
    """Robottelo test case"""

    _default_interface = INTERFACE_API
    _default_notraises_value_handler = None

    @classmethod
    def setUpClass(cls):  # noqa
        super(TestCase, cls).setUpClass()
        if not settings.configured:
            settings.configure()
        cls.logger = logging.getLogger('robottelo')
        cls.logger.info('Started setUpClass: {0}/{1}'.format(
            cls.__module__, cls.__name__))
        # NOTE: longMessage defaults to True in Python 3.1 and above
        cls.longMessage = True
        cls.foreman_user = settings.server.admin_username
        cls.foreman_password = settings.server.admin_password

    @classmethod
    def tearDownClass(cls):
        cls.logger.info('Started tearDownClass: {0}/{1}'.format(
            cls.__module__, cls.__name__))

    @classmethod
    def upload_manifest(cls, org_id, manifest, interface=None):
        """Upload manifest locked using the default TestCase manifest if
        interface not specified.

        Usage::

            manifest = manifests.clone()
            self.upload_manifest(org_id, manifest)

            # or if you want to specify explicitly an interface
            manifest = manifests.clone()
            self.upload_manifest(org_id, manifest, interface=INTERFACE_CLI)

            # in one line
            result = self.upload_manifest(org_id, manifests.clone())
        """
        if interface is None:
            interface = cls._default_interface
        return manifests.upload_manifest_locked(
            org_id, manifest, interface=interface)

    def assertNotRaises(self, expected_exception, callableObj=None,
                        expected_value=None, value_handler=None, *args,
                        **kwargs):
        """Fail if an exception of class expected_exception is raised by
        callableObj when invoked with specified positional and keyword
        arguments. If a different type of exception is raised, it will not be
        caught, and the test case will be deemed to have suffered an error,
        exactly as for an unexpected exception.

        If called with callableObj omitted or None, will return a context
        object used like this::

                with self.assertNotRaises(SomeException):
                    do_something()

        The context manager keeps a reference to the exception as the
        'exception' attribute. This allows you to inspect the exception after
        the assertion::

               with self.assertNotRaises(SomeException) as cm:
                   do_something()
               the_exception = cm.exception
               self.assertEqual(the_exception.error_code, 1)

        In addition, optional 'http_status_code' or 'cli_return_code' arg may
        be passed. This allows to specify exact HTTP status code or CLI return
        code, returned by ``requests.HTTPError`` or
        :class:`robottelo.cli.base.CLIReturnCodeError` accordingly, which
        should be validated. In such case only expected exception with expected
        response code will be caught.
        """
        context = _AssertNotRaisesContext(
            expected_exception,
            self._default_notraises_value_handler,
            self.failureException,
            expected_value=expected_value,
            value_handler=value_handler,
        )
        if callableObj is None:
            return context
        with context:
            callableObj(*args, **kwargs)

    def assertNotRaisesRegex(self, expected_exception, expected_regex,
                             callableObj=None, expected_value=None,
                             value_handler=None, *args, **kwargs):
        """Fail if an exception of class expected_exception is raised and the
        message in the exception matches a regex.
        """
        if expected_regex is not None:
            expected_regex = re.compile(expected_regex)
        context = _AssertNotRaisesContext(
            expected_exception,
            self._default_notraises_value_handler,
            self.failureException,
            expected_regex=expected_regex,
            expected_value=expected_value,
            value_handler=value_handler,
        )
        if callableObj is None:
            return context
        with context:
            callableObj(*args, **kwargs)


class APITestCase(TestCase):
    """Test case for API tests."""
    _default_interface = INTERFACE_API
    _default_notraises_value_handler = APINotRaisesValueHandler
    _multiprocess_can_split_ = True


class CLITestCase(TestCase):
    """Test case for CLI tests."""
    _default_interface = INTERFACE_CLI
    _default_notraises_value_handler = CLINotRaisesValueHandler
    _multiprocess_can_split_ = True

    def assert_error_msg(self, raise_ctx, *contents):
        """Checking error msg present on Raise Context Exception
        Raise assertion error if any of contents are not present on error msg

        :param raise_ctx: Raise Context
        :param contents: contents which must be present on message
        """
        exception = raise_ctx.exception
<<<<<<< HEAD
        error_msg = getattr(exception, 'stderr', exception.message)
=======
        error_msg = getattr(exception, 'stderr', str(exception))
>>>>>>> e6a2eb1e
        for content in contents:
            self.assertIn(content, error_msg)


class UITestCase(TestCase):
    """Test case for UI tests."""
    _default_interface = INTERFACE_API

    @classmethod
    def setUpClass(cls):  # noqa
        """Make sure that we only read configuration values once."""
        super(UITestCase, cls).setUpClass()
        cls.set_session_org()
        cls.set_session_user()
        if cls.session_user is not None:
            cls.foreman_user = cls.session_user.login
        cls.driver_name = settings.webdriver
        cls.driver_binary = settings.webdriver_binary
        cls.locale = settings.locale
        cls.server_name = settings.server.hostname
        cls.logger.info(
            u'Session set with:\n'
            u'\tUser: {cls.session_user.id}:{cls.session_user.login}\n'
            u'\tOrganization: {cls.session_org.id}:{cls.session_org.name}\n'
            u'\tWeb Driver: {cls.driver_name}\n'
            u'\tBinary: {cls.driver_binary}\n'
            u'\tLocale: {cls.locale}\n'
            u'\tServer Name: {cls.server_name}'
            .format(cls=cls)
        )

    @classmethod
    def set_session_org(cls):
        """TestCases can overwrite this method to create a different
        organization object for the session.
        """
        cls.session_org = entities.Organization(
            id=DEFAULT_ORG_ID, name=DEFAULT_ORG
        )

    @classmethod
    def set_session_user(cls):
        """Creates a new user for each session this method can be overwritten
        in TestCases in order to get different default user
        """
        try:
            username = gen_string('alpha')
            cls.session_user = entities.User(
                firstname='Robottelo User {0}'.format(username),
                login=username,
                password=cls.foreman_password,
                admin=True,
                default_organization=cls.session_org
            ).create()
        except Exception as e:
            cls.session_user = None
            cls.logger.warn('Unable to create session_user: %s', str(e))

    @classmethod
    def tearDownClass(cls):
        super(UITestCase, cls).tearDownClass()
        cls.delete_session_user()

    @classmethod
    def delete_session_user(cls):
        """Delete created session user can be overwritten in TestCase to
        bypass user deletion
        """
        if cls.session_user is not None:
            try:
                cls.session_user.delete(synchronous=False)
            except Exception as e:
                cls.logger.warn('Unable to delete session_user: %s', str(e))
            else:
                cls.logger.info(
                    'Session user is being deleted: %s', cls.session_user)

    def _saucelabs_test_result(self, session_id):
        """SauceLabs has no way to determine whether test passed or failed
        automatically, so we explicitly 'tell' it
        """
        if settings.browser == 'saucelabs' and sauceclient:
            sc = sauceclient.SauceClient(
                settings.saucelabs_user, settings.saucelabs_key)
            passed = True
            status = 'passed'
            if (len(self._outcome.errors) > 0 and
                    self in self._outcome.errors[-1]):
                passed = False
                status = 'failed'
            if (len(self._outcome.skipped) > 0 and
                    self in self._outcome.skipped[-1]):
                passed = None
                status = 'complete'
            LOGGER.debug(
                'Updating SauceLabs job "%s": name "%s" and status "%s"',
                session_id,
                str(self),
                status
            )
            sc.jobs.update_job(session_id, name=str(self), passed=passed)<|MERGE_RESOLUTION|>--- conflicted
+++ resolved
@@ -310,11 +310,7 @@
         :param contents: contents which must be present on message
         """
         exception = raise_ctx.exception
-<<<<<<< HEAD
-        error_msg = getattr(exception, 'stderr', exception.message)
-=======
         error_msg = getattr(exception, 'stderr', str(exception))
->>>>>>> e6a2eb1e
         for content in contents:
             self.assertIn(content, error_msg)
 
