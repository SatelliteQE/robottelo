from robottelo.api.hosts import HostApi
from robottelo.common import records
from robottelo.common.records.architectures import Architectures
from robottelo.common.records.domains import Domains
from robottelo.common.records.environments import Environments
from robottelo.common.records.operatingsystems import OperatingSystems
<<<<<<< HEAD
from robottelo.common.records.ptables import PTables
from robottelo.api.hosts import HostApi

class Hosts(records.Record):
    name = records.StringField(format=r"host_\d\d\d\d\d", required=True)
    mac = records.MACField(required=True)
    environment = records.RelatedField(Environments,required=True)
    architecture = records.RelatedField(Architectures,required=True)
    domain = records.RelatedField(Domains,required=True)
    puppet_proxy = records.RelatedField(SmartProxies,required=True)
    operatingsystem = records.RelatedField(OperatingSystems,required=True)
    ptable = records.RelatedField(PTables,required=True)

    def _post_init(self):
        self.name = self.name + "." + self.domain.name
        self.architecture.operatingsystem = [self.operatingsystem]
        self.ptable.operatingsystem = [self.operatingsystem]

=======
from robottelo.common.records.smart_proxies import SmartProxies


def after_generating(instance):
    return instance


class Hosts(records.Record):
    name = records.StringField(format=r"host_\d\d\d\d\d", required=True)
    mac = records.MACField(required=True)
    environment = records.RelatedField(Environments)
    architecture = records.RelatedField(Architectures)
    domain = records.RelatedField(Domains)
    puppet_proxy = records.RelatedField(SmartProxies)
    operatingsystem = records.RelatedField(OperatingSystems)

>>>>>>> 85d735a9
    class Meta:
        api_class = HostApi
<|MERGE_RESOLUTION|>--- conflicted
+++ resolved
@@ -1,12 +1,11 @@
 from robottelo.api.hosts import HostApi
 from robottelo.common import records
+from robottelo.common.records.environments import Environments
 from robottelo.common.records.architectures import Architectures
 from robottelo.common.records.domains import Domains
-from robottelo.common.records.environments import Environments
+from robottelo.common.records.smart_proxies import SmartProxies
 from robottelo.common.records.operatingsystems import OperatingSystems
-<<<<<<< HEAD
 from robottelo.common.records.ptables import PTables
-from robottelo.api.hosts import HostApi
 
 class Hosts(records.Record):
     name = records.StringField(format=r"host_\d\d\d\d\d", required=True)
@@ -23,23 +22,5 @@
         self.architecture.operatingsystem = [self.operatingsystem]
         self.ptable.operatingsystem = [self.operatingsystem]
 
-=======
-from robottelo.common.records.smart_proxies import SmartProxies
-
-
-def after_generating(instance):
-    return instance
-
-
-class Hosts(records.Record):
-    name = records.StringField(format=r"host_\d\d\d\d\d", required=True)
-    mac = records.MACField(required=True)
-    environment = records.RelatedField(Environments)
-    architecture = records.RelatedField(Architectures)
-    domain = records.RelatedField(Domains)
-    puppet_proxy = records.RelatedField(SmartProxies)
-    operatingsystem = records.RelatedField(OperatingSystems)
-
->>>>>>> 85d735a9
     class Meta:
-        api_class = HostApi
+        api_class = HostApi