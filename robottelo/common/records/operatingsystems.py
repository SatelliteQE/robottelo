from robottelo.api.operating_systems import OperatingSystemApi
<<<<<<< HEAD
from robottelo.cli.records.operating_systems import OperatingSysCli
from robottelo.api.operating_systems import OperatingSystemApi
=======
from robottelo.common import records

>>>>>>> 85d735a9

class OperatingSystems(records.Record):
    name = records.StringField(required=True)
    major = records.IntegerField(required=True)
    minor = records.IntegerField(required=True)
    family = records.ChoiceField([
        "Archlinux",
        "Debian",
        "Freebsd",
        "Gentoo",
        "Redhat",
        "Solaris",
        "Suse",
        "Windows"], required=True)
    release_name = records.StringField(r"osrelease\d\d\d", required=True)

    class Meta:
        api_class = OperatingSystemApi
        cli_class = OperatingSysCli<|MERGE_RESOLUTION|>--- conflicted
+++ resolved
@@ -1,26 +1,22 @@
 from robottelo.api.operating_systems import OperatingSystemApi
-<<<<<<< HEAD
+from robottelo.api.operating_systems import OperatingSystemApi
 from robottelo.cli.records.operating_systems import OperatingSysCli
-from robottelo.api.operating_systems import OperatingSystemApi
-=======
 from robottelo.common import records
-
->>>>>>> 85d735a9
 
 class OperatingSystems(records.Record):
     name = records.StringField(required=True)
-    major = records.IntegerField(required=True)
-    minor = records.IntegerField(required=True)
+    major = records.IntegerField(required = True)
+    minor = records.IntegerField(required = True)
     family = records.ChoiceField([
-        "Archlinux",
+		"Archlinux",
         "Debian",
         "Freebsd",
         "Gentoo",
         "Redhat",
         "Solaris",
         "Suse",
-        "Windows"], required=True)
-    release_name = records.StringField(r"osrelease\d\d\d", required=True)
+        "Windows"], required = True)
+    release_name = records.StringField(r"osrelease\d\d\d", required = True)
 
     class Meta:
         api_class = OperatingSystemApi
