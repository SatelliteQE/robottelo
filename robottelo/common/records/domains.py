--- conflicted
+++ resolved
@@ -1,13 +1,9 @@
 from robottelo.api.domains import DomainApi
-<<<<<<< HEAD
+from robottelo.common import records
 from robottelo.cli.records.domains import DomainCli
-=======
-from robottelo.common import records
-
->>>>>>> 85d735a9
 
 class Domains(records.Record):
-    name = records.StringField(format=r"(?!-)[a-z\d-]{1,63}(?<!-)$",required=True)
+    name = records.StringField(required=True)
 
     class Meta:
         api_class = DomainApi
