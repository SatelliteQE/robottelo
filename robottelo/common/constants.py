--- conflicted
+++ resolved
@@ -31,27 +31,6 @@
     'SUP', 'TABLE', 'TBODY', 'TD', 'TEXTAREA', 'TFOOT', 'TH',
     'THEAD', 'TITLE', 'TR', 'TT', 'U', 'UL', 'VAR']
 
-<<<<<<< HEAD
-UI_TESTS = "/tests/ui/"
-CLI_TESTS = "/tests/cli/"
-
-DOCSTRING_TAGS = [
-    'Feature',
-    'Test',
-    'Setup',
-    'Steps',
-    'Assert',
-    'BZ',
-    'Status']
-
-REPORT_TAGS = [
-    'print',
-    'summary',
-    'validate_docstring',
-    'bugs',
-    'manual',
-    'auto']
-=======
 OPERATING_SYSTEMS = [
     'Archlinux',
     'Debian',
@@ -71,4 +50,23 @@
     'PXEGrub',
     'snippet',
 ]
->>>>>>> 1a43bd31
+
+UI_TESTS = "/tests/ui/"
+CLI_TESTS = "/tests/cli/"
+
+DOCSTRING_TAGS = [
+    'Feature',
+    'Test',
+    'Setup',
+    'Steps',
+    'Assert',
+    'BZ',
+    'Status']
+
+REPORT_TAGS = [
+    'print',
+    'summary',
+    'validate_docstring',
+    'bugs',
+    'manual',
+    'auto']