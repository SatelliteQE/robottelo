# -*- encoding: utf-8 -*-
# vim: ts=4 sw=4 expandtab ai

"""
Implements Medium UI
"""

from robottelo.ui.base import Base
from robottelo.ui.locators import locators, common_locators
from selenium.webdriver.support.select import Select


class Medium(Base):
    """
    Implements the CRUD functions for Installation media
    """

    def __init__(self, browser):
        """
        Sets the browser object
        """
        self.browser = browser

    def _configure_medium(self, os_family=None):
        """
        Configures Installation media's OS family
        """
        if os_family:
            Select(self.find_element(locators
                                     ["medium.os_family"]
                                     )).select_by_visible_text(os_family)

    def create(self, name, path, os_family=None):
        """
        Creates new Installation media
        """

        self.wait_until_element(locators["medium.new"]).click()

        if self.wait_until_element(locators["medium.name"]):
            self.find_element(locators["medium.name"]).send_keys(name)
            if self.wait_until_element(locators["medium.path"]):
                self.find_element(locators["medium.path"]).send_keys(path)
                self._configure_medium(os_family)
                self.find_element(common_locators["submit"]).click()
                self.wait_for_ajax()
            else:
                raise Exception(
                    "Could not create new installation media without path")
        else:
            raise Exception(
                "Could not create new installation media '%s'" % name)

    def search(self, name):
        """
        Searches existing medium from UI
        """
        self.search_entity(name, locators["medium.medium_name"])

    def delete(self, name, really):
        """
        Delete Installation media
        """

<<<<<<< HEAD
        self.delete_entity(name, really, locators["medium.medium_name"],
                           locators['medium.delete'])
=======
        element = self.search(name, locators['medium.delete'])

        if element:
            element.click()
            if really:
                alert = self.browser.switch_to_alert()
                alert.accept()
            else:
                alert = self.browser.switch_to_alert()
                alert.dismiss()
        else:
            raise Exception(
                "Could not remove the installation media '%s'" % name)
>>>>>>> 13789874

    def update(self, old_name, new_name=None, new_path=None, os_family=None):
        """
        Update installation media name, media path and OS family
        """

<<<<<<< HEAD
        element = self.search(oldname)
=======
        element = self.search(old_name, locators['medium.medium_name'])
>>>>>>> 13789874

        if element:
            element.click()
            if self.wait_until_element(locators["medium.name"]):
                self.field_update("medium.name", new_name)
            if new_path:
                if self.wait_until_element(locators["medium.path"]):
                    self.field_update("medium.path", new_path)
            self._configure_medium(os_family)
            self.find_element(common_locators["submit"]).click()
            self.wait_for_ajax()
        else:
            raise Exception(
                "Could not update the installation media '%s'" % old_name)<|MERGE_RESOLUTION|>--- conflicted
+++ resolved
@@ -61,36 +61,14 @@
         """
         Delete Installation media
         """
-
-<<<<<<< HEAD
         self.delete_entity(name, really, locators["medium.medium_name"],
                            locators['medium.delete'])
-=======
-        element = self.search(name, locators['medium.delete'])
-
-        if element:
-            element.click()
-            if really:
-                alert = self.browser.switch_to_alert()
-                alert.accept()
-            else:
-                alert = self.browser.switch_to_alert()
-                alert.dismiss()
-        else:
-            raise Exception(
-                "Could not remove the installation media '%s'" % name)
->>>>>>> 13789874
 
     def update(self, old_name, new_name=None, new_path=None, os_family=None):
         """
         Update installation media name, media path and OS family
         """
-
-<<<<<<< HEAD
         element = self.search(oldname)
-=======
-        element = self.search(old_name, locators['medium.medium_name'])
->>>>>>> 13789874
 
         if element:
             element.click()
