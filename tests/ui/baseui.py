--- conflicted
+++ resolved
@@ -5,6 +5,7 @@
 import datetime
 import logging.config
 import os
+import selenium
 import unittest
 import sauceclient
 
@@ -82,11 +83,8 @@
         self.environment = Environment(self.browser)
         self.architecture = Architecture(self.browser)
         self.medium = Medium(self.browser)
-<<<<<<< HEAD
         self.hostgroup = Hostgroup(self.browser)
-=======
         self.domain = Domain(self.browser)
->>>>>>> 749dbf9c
 
     def take_screenshot(self, file_name="error.png"):
             """
