#!/usr/bin/env python
# -*- encoding: utf-8 -*-
# vim: ts=4 sw=4 expandtab ai

import datetime
import logging
import os
import unittest
import sauceclient

<<<<<<< HEAD
from lib.ui.login import Login
from lib.ui.operatingsys import OperatingSys
from lib.ui.environment import Environment
from lib.ui.architecture import Architecture
from lib.ui.medium import Medium
from lib.ui.domain import Domain
from lib.ui.navigator import Navigator
from lib.ui.product import Product
from lib.ui.user import User
from lib.ui.hostgroup import Hostgroup
from lib.ui.subnet import Subnet
from lib.ui.compute_resource import ComputeResource
=======
from robottelo.common import conf
from robottelo.ui.architecture import Architecture
from robottelo.ui.domain import Domain
from robottelo.ui.environment import Environment
from robottelo.ui.hostgroup import Hostgroup
from robottelo.ui.login import Login
from robottelo.ui.medium import Medium
from robottelo.ui.navigator import Navigator
from robottelo.ui.operatingsys import OperatingSys
from robottelo.ui.partitiontable import PartitionTable
from robottelo.ui.product import Product
from robottelo.ui.subnet import Subnet
from robottelo.ui.template import Template
from robottelo.ui.user import User
>>>>>>> 2c7c9f6d
from selenium import webdriver

SCREENSHOTS_DIR = os.path.join(
    os.path.abspath(os.path.curdir), 'screenshots')

SAUCE_URL = "http://%s:%s@ondemand.saucelabs.com:80/wd/hub"


class BaseUI(unittest.TestCase):

    def setUp(self):
        self.host = conf.properties['main.server.hostname']
        self.katello_user = conf.properties['foreman.admin.username']
        self.katello_passwd = conf.properties['foreman.admin.password']
        self.driver_name = conf.properties['saucelabs.driver']
        self.sauce_user = conf.properties['saucelabs.username']
        self.sauce_key = conf.properties['saucelabs.key']
        self.sauce_os = conf.properties['saucelabs.os']
        self.sauce_tunnel = conf.properties['saucelabs.tunnel']
        self.sauce_version = conf.properties['saucelabs.browser.version']
        self.locale = conf.properties['main.locale']
        self.verbosity = int(conf.properties['nosetests.verbosity'])
        self.remote = int(conf.properties['main.remote'])

        self.logger = logging.getLogger("robottelo")

        if not self.remote:
            if self.driver_name.lower() == 'firefox':
                self.browser = webdriver.Firefox()
            elif self.driver_name.lower() == 'chrome':
                self.browser = webdriver.Chrome()
            elif self.driver_name.lower() == 'ie':
                self.browser = webdriver.Ie()
            else:
                self.browser = webdriver.Remote()
        else:
            desired_capabilities = getattr(
                webdriver.DesiredCapabilities, self.driver_name.upper())
            desired_capabilities['version'] = self.sauce_version
            desired_capabilities['platform'] = self.sauce_os

            if self.sauce_tunnel is not None:
                desired_capabilities['parent-tunnel'] = self.sauce_tunnel
            self.browser = webdriver.Remote(
                desired_capabilities=desired_capabilities,
                command_executor=SAUCE_URL % (self.sauce_user, self.sauce_key))
            self.browser.implicitly_wait(3)

        self.browser.maximize_window()
        self.browser.get("https://" + self.host)

        # Library methods
        self.login = Login(self.browser)
        self.navigator = Navigator(self.browser)
        self.product = Product(self.browser)
        self.user = User(self.browser)
        self.operatingsys = OperatingSys(self.browser)
        self.environment = Environment(self.browser)
        self.architecture = Architecture(self.browser)
        self.medium = Medium(self.browser)
        self.hostgroup = Hostgroup(self.browser)
        self.domain = Domain(self.browser)
        self.subnet = Subnet(self.browser)
<<<<<<< HEAD
        self.compute_resource = ComputeResource(self.browser)
=======
        self.template = Template(self.browser)
        self.partitiontable = PartitionTable(self.browser)
>>>>>>> 2c7c9f6d

    def take_screenshot(self, file_name="error.png"):
        """
        Takes screenshot of the UI if running locally.
        @param file_name: Name to label this screenshot.
        @type file_name: str
        """
        # Create screenshot directory if it doesn't exist
        if not os.path.exists(SCREENSHOTS_DIR):
            try:
                os.mkdir(SCREENSHOTS_DIR)
            except Exception, e:
                self.logger.debug(
                    "Could not create screenshots directory: %s" % str(e))
                pass
        else:
            file_name = os.path.join(SCREENSHOTS_DIR, file_name)
        if not "remote" in str(type(self.browser)):
            self.browser.save_screenshot(file_name)

    def run(self, result=None):
        super(BaseUI, self).run(result)

        try:
            if result.skipped:
                try:
                    self.browser.quit()
                except Exception:
                    pass

                return result
        except AttributeError:
            pass

        # create a sauceclient object to report pass/fail results
        if "remote" in str(type(self.browser)):
            sc = sauceclient.SauceClient(
                self.sauce_user,
                self.sauce_key)

        if result.failures or result.errors:

            # Take screenshot
            fname = str(self).replace(
                "(", "").replace(")", "").replace(" ", "_")
            fmt = '%y-%m-%d_%H.%M.%S'
            fdate = datetime.datetime.now().strftime(fmt)
            filename = "%s_%s.png" % (fdate, fname)
            self.take_screenshot(filename)

            # Mark test as passed remotely
            if "remote" in str(type(self.browser)):
                sc.jobs.update_job(
                    self.browser.session_id, name=str(self), passed=False)
        else:
            if "remote" in str(type(self.browser)):
                sc.jobs.update_job(
                    self.browser.session_id, name=str(self), passed=True)

        self.browser.quit()
        self.browser = None

        return result<|MERGE_RESOLUTION|>--- conflicted
+++ resolved
@@ -8,20 +8,6 @@
 import unittest
 import sauceclient
 
-<<<<<<< HEAD
-from lib.ui.login import Login
-from lib.ui.operatingsys import OperatingSys
-from lib.ui.environment import Environment
-from lib.ui.architecture import Architecture
-from lib.ui.medium import Medium
-from lib.ui.domain import Domain
-from lib.ui.navigator import Navigator
-from lib.ui.product import Product
-from lib.ui.user import User
-from lib.ui.hostgroup import Hostgroup
-from lib.ui.subnet import Subnet
-from lib.ui.compute_resource import ComputeResource
-=======
 from robottelo.common import conf
 from robottelo.ui.architecture import Architecture
 from robottelo.ui.domain import Domain
@@ -36,7 +22,7 @@
 from robottelo.ui.subnet import Subnet
 from robottelo.ui.template import Template
 from robottelo.ui.user import User
->>>>>>> 2c7c9f6d
+from robottelo.ui.compute_resource import ComputeResource
 from selenium import webdriver
 
 SCREENSHOTS_DIR = os.path.join(
@@ -100,12 +86,9 @@
         self.hostgroup = Hostgroup(self.browser)
         self.domain = Domain(self.browser)
         self.subnet = Subnet(self.browser)
-<<<<<<< HEAD
         self.compute_resource = ComputeResource(self.browser)
-=======
         self.template = Template(self.browser)
         self.partitiontable = PartitionTable(self.browser)
->>>>>>> 2c7c9f6d
 
     def take_screenshot(self, file_name="error.png"):
         """
