--- conflicted
+++ resolved
@@ -17,11 +17,8 @@
 from lib.ui.navigator import Navigator
 from lib.ui.product import Product
 from lib.ui.user import User
-<<<<<<< HEAD
 from lib.ui.hostgroup import Hostgroup
-=======
 from lib.ui.subnet import Subnet
->>>>>>> ef6dce67
 from selenium import webdriver
 from lib.common import conf
 
