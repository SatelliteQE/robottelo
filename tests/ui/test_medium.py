# -*- encoding: utf-8 -*-
# vim: ts=4 sw=4 expandtab ai

"""
Test class for Medium UI
"""

from robottelo.common.helpers import generate_name
from robottelo.ui.locators import locators, common_locators
from tests.ui.baseui import BaseUI

URL = "http://mirror.fakeos.org/%s/$major.$minor/os/$arch"


class Medium(BaseUI):
    """
    Implements all Installation Media tests
    """

    def create_medium(self, name=None, path=None, os_family=None):
        "Create Installation media with navigation steps"
        name = name or generate_name(6)
        path = path or URL % generate_name(6)
        self.navigator.go_to_installation_media()  # go to media page
        self.medium.create(name, path, os_family)
        self.assertIsNotNone(self.medium.search
                             (name, locators['medium.medium_name']))

    def test_create_medium(self):
        "Create new Media"
        name = generate_name(6)
        path = URL % generate_name(6)
        os_family = "Red Hat"
        self.login.login(self.katello_user, self.katello_passwd)  # login
        self.create_medium(name, path, os_family)
<<<<<<< HEAD
        self.assertIsNotNone(self, self.medium.search(name))
=======
>>>>>>> 13789874

    def test_remove_medium(self):
        "Delete Media"
        name = generate_name(6)
        path = URL % generate_name(6)
        os_family = "Red Hat"
        self.login.login(self.katello_user, self.katello_passwd)  # login
        self.create_medium(name, path, os_family)
        self.medium.delete(name, True)
        self.assertTrue(self.medium.wait_until_element
                        (common_locators["notif.success"]))
        self.assertIsNone(self.medium.search(name, locators
                                             ['medium.medium_name']))

    def test_update_medium(self):
        "Create new Media and update its name, path and OS family"
        name = generate_name(6)
        newname = generate_name(4)
        path = URL % generate_name(6)
        newpath = URL % generate_name(6)
        os_family = "Red Hat"
        new_os_family = "Debian"
        self.login.login(self.katello_user, self.katello_passwd)  # login
        self.create_medium(name, path, os_family)
        self.medium.update(name, newname, newpath, new_os_family)
<<<<<<< HEAD
        self.assertTrue(self, self.medium.search(newname))
=======
        self.assertIsNotNone(self.medium.search
                             (newname, locators['medium.medium_name']))
>>>>>>> 13789874
<|MERGE_RESOLUTION|>--- conflicted
+++ resolved
@@ -23,8 +23,7 @@
         path = path or URL % generate_name(6)
         self.navigator.go_to_installation_media()  # go to media page
         self.medium.create(name, path, os_family)
-        self.assertIsNotNone(self.medium.search
-                             (name, locators['medium.medium_name']))
+        self.assertIsNotNone(self.medium.search(name))
 
     def test_create_medium(self):
         "Create new Media"
@@ -33,10 +32,6 @@
         os_family = "Red Hat"
         self.login.login(self.katello_user, self.katello_passwd)  # login
         self.create_medium(name, path, os_family)
-<<<<<<< HEAD
-        self.assertIsNotNone(self, self.medium.search(name))
-=======
->>>>>>> 13789874
 
     def test_remove_medium(self):
         "Delete Media"
@@ -48,8 +43,7 @@
         self.medium.delete(name, True)
         self.assertTrue(self.medium.wait_until_element
                         (common_locators["notif.success"]))
-        self.assertIsNone(self.medium.search(name, locators
-                                             ['medium.medium_name']))
+        self.assertIsNone(self.medium.search(name))
 
     def test_update_medium(self):
         "Create new Media and update its name, path and OS family"
@@ -62,9 +56,4 @@
         self.login.login(self.katello_user, self.katello_passwd)  # login
         self.create_medium(name, path, os_family)
         self.medium.update(name, newname, newpath, new_os_family)
-<<<<<<< HEAD
-        self.assertTrue(self, self.medium.search(newname))
-=======
-        self.assertIsNotNone(self.medium.search
-                             (newname, locators['medium.medium_name']))
->>>>>>> 13789874
+        self.assertTrue(self, self.medium.search(newname))