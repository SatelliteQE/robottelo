--- conflicted
+++ resolved
@@ -6,11 +6,8 @@
 import sys
 import unittest
 from lib.cli.architecture import Architecture
-<<<<<<< HEAD
 from lib.cli.domain import Domain
-=======
 from lib.cli.host import Host
->>>>>>> 890d948a
 from lib.cli.hostgroup import Hostgroup
 from lib.cli.medium import Medium
 from lib.cli.operatingsys import OperatingSys
@@ -53,11 +50,8 @@
 
         # Library methods
         self.arch = Architecture(self.conn)
-<<<<<<< HEAD
         self.domain = Domain(self.conn)
-=======
         self.host = Host(self.conn)
->>>>>>> 890d948a
         self.hostgroup = Hostgroup(self.conn)
         self.medium = Medium(self.conn)
         self.os = OperatingSys(self.conn)
