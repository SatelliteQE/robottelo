"""Test module for Dashboard UI

:Requirement: Dashboard

:CaseAutomation: Automated

:CaseLevel: Acceptance

:CaseComponent: UI

:TestType: Functional

:CaseImportance: High

:Upstream: No
"""
<<<<<<< HEAD
from fauxfactory import (
    gen_ipaddr,
    gen_mac,
    gen_string
)

=======
from airgun.session import Session
>>>>>>> 3300a462
from nailgun import entities
from nailgun.entity_mixins import TaskFailedError
from pytest import raises
from requests.exceptions import HTTPError

from robottelo import manifests
from robottelo.api.utils import create_role_permissions, create_sync_custom_repo, promote
from robottelo.constants import (
    DISTRO_RHEL7,
    FAKE_1_CUSTOM_PACKAGE,
    FAKE_2_ERRATA_ID,
    FAKE_6_YUM_REPO,
)
from robottelo.datafactory import gen_string
from robottelo.decorators import (
    bz_bug_is_open,
    run_in_one_thread,
    skip_if_not_set,
    tier2,
    tier3,
    upgrade,
)
from robottelo.products import (
    RepositoryCollection,
    SatelliteToolsRepository,
    YumRepository,
)
from robottelo.vm import VirtualMachine


@tier2
def test_positive_host_configuration_status(session):
    """Check if the Host Configuration Status Widget links are working

    :id: ffb0a6a1-2b65-4578-83c7-61492122d865

    :Steps:

        1. Navigate to Monitor -> Dashboard
        2. Review the Host Configuration Status
        3. Navigate to each of the links which has search string associated
           with it.

    :expectedresults: Each link shows the right info

    :BZ: 1631219

    :CaseLevel: Integration
    """
    org = entities.Organization().create()
    loc = entities.Location().create()
    host = entities.Host(organization=org, location=loc).create()
    criteria_list = [
        'Hosts that had performed modifications without error',
        'Hosts in error state',
        'Good host reports in the last 30 minutes',
        'Hosts that had pending changes',
        'Out of sync hosts',
        'Hosts with alerts disabled',
        'Hosts with no reports',
    ]
    search_strings_list = [
        'last_report > \"30 minutes ago\" and (status.applied > 0 or'
        ' status.restarted > 0) and (status.failed = 0)',
        'last_report > \"30 minutes ago\" and (status.failed > 0 or'
        ' status.failed_restarts > 0) and status.enabled = true',
        'last_report > \"30 minutes ago\" and status.enabled = true and'
        ' status.applied = 0 and status.failed = 0 and status.pending = 0',
        'last_report > \"30 minutes ago\" and status.pending > 0'
        ' and status.enabled = true',
        'last_report < \"30 minutes ago\" and status.enabled = true',
        'last_report > \"30 minutes ago\" and status.enabled = false',
        'not has last_report and status.enabled = true',
    ]
    if bz_bug_is_open(1631219):
        criteria_list.pop()
        search_strings_list.pop()

    with session:
        session.organization.select(org_name=org.name)
        session.location.select(loc_name=loc.name)
        dashboard_values = session.dashboard.read('HostConfigurationStatus')
        for criteria in criteria_list:
            if criteria == 'Hosts with no reports':
                assert dashboard_values['status_list'][criteria] == 1
            else:
                assert dashboard_values['status_list'][criteria] == 0

        for criteria, search in zip(criteria_list, search_strings_list):
            if criteria == 'Hosts with no reports':
                session.dashboard.action({
                    'HostConfigurationStatus': {'status_list': criteria}
                })
                values = session.host.read_all()
                assert values['searchbox'] == search
                assert len(values['table']) == 1
                assert values['table'][0]['Name'] == host.name
            else:
                session.dashboard.action({
                    'HostConfigurationStatus': {'status_list': criteria}
                })
                values = session.host.read_all()
                assert values['searchbox'] == search
                assert len(values['table']) == 0


@tier2
def test_positive_host_configuration_chart(session):
    """Check if the Host Configuration Chart is working in the Dashboard UI

    :id: b03314aa-4394-44e5-86da-c341c783003d

    :Steps:

        1. Navigate to Monitor -> Dashboard
        2. Review the Host Configuration Chart widget
        3. Check that chart contains correct percentage value

    :expectedresults: Chart showing correct data

    :CaseLevel: Integration
    """
    org = entities.Organization().create()
    loc = entities.Location().create()
    entities.Host(organization=org, location=loc).create()
    with session:
        session.organization.select(org_name=org.name)
        session.location.select(loc_name=loc.name)
        dashboard_values = session.dashboard.read('HostConfigurationChart')
        assert dashboard_values['chart']['No report'] == '100%'


@tier2
def test_positive_new_host(session):
    """Check if the New Hosts widget is working in the Dashboard UI

    :id: 123fadc6-e3e0-4a49-8bca-2bf672460359

    :Steps:

        1. Create new host in the application
        2. Navigate to Monitor -> Dashboard
        3. Review the New Hosts widget

    :expectedresults: New Hosts widget contains information about just created host

    :CaseLevel: Integration
    """
    org = entities.Organization().create()
    loc = entities.Location().create()
    host = entities.Host(organization=org, location=loc).create()
    with session:
        session.organization.select(org_name=org.name)
        session.location.select(loc_name=loc.name)
        dashboard_values = session.dashboard.read('NewHosts')['hosts']
        assert len(dashboard_values) == 1
        assert dashboard_values[0]['Host'] == host.name
        assert host.operatingsystem.read().name in dashboard_values[0]['Operating System']
        assert dashboard_values[0]['Installed'] == '-'


@run_in_one_thread
@tier2
def test_positive_task_status(session):
    """Check if the Task Status is working in the Dashboard UI

    :id: fb667d6a-7255-4341-9f79-2f03d19e8e0f

    :Steps:

        1. Navigate to Monitor -> Dashboard
        2. Review the Task Status widget
        3. Click few links from the widget

    :expectedresults: Each link shows the right info

    :CaseLevel: Integration
    """
    url = 'http://www.non_existent_repo_url.org/repos'
    org = entities.Organization().create()
    product = entities.Product(organization=org).create()
    repo = entities.Repository(
        url=url, product=product, content_type='puppet').create()
    with raises(TaskFailedError):
        repo.sync()
    with session:
        session.organization.select(org_name=org.name)
        session.dashboard.action({
            'TaskStatus': {'state': 'running', 'result': 'pending'}
        })
        tasks = session.task.read_all()
        assert tasks['searchbox'] == 'state=running&result=pending'
        session.dashboard.action({
            'TaskStatus': {'state': 'stopped', 'result': 'warning'}
        })
        tasks = session.task.read_all()
        assert tasks['searchbox'] == 'state=stopped&result=warning'
        assert (
            tasks['table'][0]['Action'] ==
            "Synchronize repository '{}'; product '{}'; "
            "organization '{}'".format(repo.name, product.name, org.name))
        assert tasks['table'][0]['State'] == 'stopped'
        assert tasks['table'][0]['Result'] == 'warning'


@tier2
def test_positive_latest_warning_error_tasks(session):
    """Check if the Latest Warning/Error Tasks Status widget is working in the
    Dashboard UI

    :id: c90df864-1472-4b7c-91e6-9ea9e98384a9

    :Steps:

        1. Navigate to Monitor -> Dashboard
        2. Review the Latest Warning/Error Tasks widget.

    :expectedresults: Link to just failed task is working properly

    :CaseLevel: Integration
    """
    name = entities.Organization().create().name
    with raises(HTTPError):
        entities.Organization(name=name).create()
    with session:
        session.organization.select(org_name=name)
        session.dashboard.action({
            'LatestFailedTasks': {'name': 'Create'}
        })
        values = session.task.read('Create')
        assert values['task']['result'] == 'error'
        assert (
            values['task']['errors'] ==
            'Validation failed: Name has already been taken'
        )


@tier2
def test_positive_content_view_history(session):
    """Check if the Content View History are working in the Dashboard UI

    :id: cb63a67d-7cca-4d2c-9abf-9f4f5e92c856

    :Steps:

        1. Navigate to Monitor -> Dashboard
        2. Review the Content View History widget

    :expectedresults: Each Content View link shows its current status (the
        environment to which it is published)

    :CaseLevel: Integration
    """
    org = entities.Organization().create()
    lc_env = entities.LifecycleEnvironment(organization=org).create()
    content_view = entities.ContentView(organization=org).create()
    content_view.publish()
    promote(content_view.read().version[0], lc_env.id)
    with session:
        session.organization.select(org_name=org.name)
        cv_values = session.dashboard.read('ContentViews')
        assert content_view.name in cv_values[
            'content_views'][0]['Content View']
        assert cv_values['content_views'][0][
            'Task'] == 'Promoted to {0}'.format(lc_env.name)
        assert 'Success' in cv_values['content_views'][0]['Status']
        assert content_view.name in cv_values[
            'content_views'][1]['Content View']
        assert cv_values['content_views'][1]['Task'] == 'Published new version'
        assert 'Success' in cv_values['content_views'][1]['Status']


@tier2
def test_positive_rendering_after_env_removed(session):
    """Check if Dashboard UI rendered properly after lc environment for
    active organization is removed from the system

    :id: 81c52395-3476-4123-bc3b-49d6c658da9a

    :Steps:

        1. Create an environment (e.g. Dev)
        2. Create a content view and promote it to the environment
        3. Remove the environment.
        4. Visit the dashboard page and verify that it loads successfully.

    :expectedresults: Dashboard search box and necessary widgets are
        rendered before and after necessary environment is removed

    :BZ: 1361793

    :CaseLevel: Integration
    """
    org = entities.Organization().create()
    lc_env = entities.LifecycleEnvironment(organization=org).create()
    content_view = entities.ContentView(organization=org).create()
    content_view.publish()
    promote(content_view.read().version[0], lc_env.id)
    with session:
        session.organization.select(org_name=org.name)
        values = session.dashboard.search('lifecycle_environment={}'.format(
            lc_env.name))
        assert content_view.name in values['ContentViews'][
            'content_views'][0]['Content View']
        entities.LifecycleEnvironment(id=lc_env.id).delete()
        values = session.dashboard.search('lifecycle_environment={}'.format(
            lc_env.name))
        assert values['HostConfigurationStatus']['total_count'] == 0
        assert content_view.name in values['ContentViews'][
            'content_views'][0]['Content View']


@tier2
def test_positive_host_collections(session):
    """Check if the Host Collections widget displays list of host
    collection in UI

    :id: 1feae601-987d-4553-8644-4ceef5059e64

    :Steps:

        1. Make sure to have some hosts and host collections
        2. Navigate Monitor -> Dashboard
        3. Review the Host Collections Widget

    :expectedresults: The list of host collections along with content host
        is displayed in the widget

    :CaseLevel: Integration
    """
    org = entities.Organization().create()
    loc = entities.Location().create()
    host = entities.Host(organization=org, location=loc).create()
    host_collection = entities.HostCollection(
        host=[host], organization=org).create()
    with session:
        session.organization.select(org_name=org.name)
        session.location.select(loc_name=loc.name)
        values = session.dashboard.read('HostCollections')
        assert values['collections'][0]['Name'] == host_collection.name
        assert values['collections'][0]['Content Hosts'] == '1'


@tier2
def test_positive_current_subscription_totals(session):
    """Check if the Current Subscriptions Totals widget is working in the
    Dashboard UI

    :id: 6d0f56ff-7007-4cdb-96f3-d9e8b6cc1701

    :Steps:

        1. Make sure application has some active subscriptions
        2. Navigate to Monitor -> Dashboard
        3. Review the Subscription Status widget

    :expectedresults: The widget displays all the active subscriptions and
        expired subscriptions details

    :CaseLevel: Integration
    """
    org = entities.Organization().create()
    manifests.upload_manifest_locked(org.id)
    with session:
        session.organization.select(org_name=org.name)
        subscription_values = session.dashboard.read('SubscriptionStatus')['subscriptions']
        assert subscription_values[0][
            'Subscription Status'] == 'Active Subscriptions'
        assert int(subscription_values[0]['Count']) >= 1
        assert subscription_values[1][
            'Subscription Status'] == 'Subscriptions Expiring in 120 Days'
        assert int(subscription_values[1]['Count']) == 0
        assert subscription_values[2][
            'Subscription Status'] == 'Recently Expired Subscriptions'
        assert int(subscription_values[2]['Count']) == 0


@tier3
@run_in_one_thread
@skip_if_not_set('clients', 'fake_manifest')
@upgrade
def test_positive_content_host_subscription_status(session):
    """Check if the Content Host Subscription Status is working in the
    Dashboard UI

    :id: ce0d7b0c-ae6a-4361-8173-e50f6381194a

    :Steps:

        1. Register Content Host and subscribe it
        2. Navigate Monitor -> Dashboard
        3. Review the Content Host Subscription Status
        4. Click each link:

            a. Invalid Subscriptions
            b. Valid Subscriptions

    :expectedresults: The widget is updated with all details for Valid,
        and Invalid Subscriptions

    :CaseLevel: System
    """
    org = entities.Organization().create()
    env = entities.LifecycleEnvironment(organization=org).create()
    repos_collection = RepositoryCollection(
        distro=DISTRO_RHEL7,
        repositories=[
            SatelliteToolsRepository(cdn=True),
        ]
    )
    repos_collection.setup_content(org.id, env.id, upload_manifest=True)
    with VirtualMachine(distro=DISTRO_RHEL7) as client:
        repos_collection.setup_virtual_machine(client)
        assert client.subscribed
        with session:
            session.organization.select(org_name=org.name)
            session.dashboard.action({'HostSubscription': {'type': 'Invalid'}})
            values = session.contenthost.read_all()
            assert values['searchbox'] == 'subscription_status = invalid'
            assert len(values['table']) == 0
            session.dashboard.action({'HostSubscription': {'type': 'Valid'}})
            values = session.contenthost.read_all()
            assert values['searchbox'] == 'subscription_status = valid'
            assert len(values['table']) == 1
            assert values['table'][0]['Name'] == client.hostname
            assert values['table'][0]['Lifecycle Environment'] == env.name
            cv_name = repos_collection._setup_content_data[
                'content_view']['name']
            assert values['table'][0]['Content View'] == cv_name


<<<<<<< HEAD
@tier2
def test_positive_discovered_host(session):
    """Check if the Discovered Host widget is working in the Dashboard UI

    :id: 74afef58-71f4-49e1-bbb6-6d4355d385f8

    :Steps:

        1. Create a Discovered Host.
        2. Navigate Monitor -> Dashboard
        3. Review the Discovered Host Status.

    :expectedresults: The widget is updated with all details.

    :CaseLevel: Integration
    """
    org = entities.Organization().create()
    loc = entities.Location(organization=[org]).create()
    ipaddress = gen_ipaddr()
    macaddress = gen_mac(multicast=False)
    model = gen_string('alpha', length=5)
    host_name = 'mac{0}'.format(macaddress.replace(':', ''))
    entities.DiscoveredHost().facts(json={
        u'facts': {
            u'name': gen_string('alpha'),
            u'discovery_bootip': ipaddress,
            u'discovery_bootif': macaddress,
            u'interfaces': 'eth0',
            u'ipaddress': ipaddress,
            u'macaddress': macaddress,
            u'macaddress_eth0': macaddress,
            u'ipaddress_eth0': ipaddress,
            u'foreman_organization': org.name,
            u'foreman_location': loc.name,
            u'model': model,
            u'memorysize_mb': 1000,
            u'physicalprocessorcount': 2,
        }
    })

    with session:
        session.organization.select(org_name=org.name)
        session.location.select(loc_name=loc.name)
        values = session.dashboard.read('DiscoveredHosts')
        assert len(values) == 2
        assert values['hosts_count'] == '1 Discovered Host'
        assert values['hosts'][0]['Host'] == host_name
        assert values['hosts'][0]['Model'] == model
        assert values['hosts'][0]['CPUs'] == '2'
        assert values['hosts'][0]['Memory'] == '1000 MB'
=======
@upgrade
@run_in_one_thread
@skip_if_not_set('clients')
@tier3
def test_positive_user_access_with_host_filter(test_name, module_loc):
    """Check if user with necessary host permissions can access dashboard
    and required widgets are rendered with proper values

    :id: 24b4b371-cba0-4bc8-bc6a-294c62e0586d

    :Steps:

        1. Specify proper filter with permission for your role
        2. Create new user and assign role to it
        3. Login into application using this new user
        4. Check dashboard and widgets on it
        5. Register new content host to populate some values into dashboard widgets

    :expectedresults: Dashboard and Errata Widget rendered without errors and
        contain proper values

    :BZ: 1417114

    :CaseLevel: System
    """
    user_login = gen_string('alpha')
    user_password = gen_string('alphanumeric')
    org = entities.Organization().create()
    lce = entities.LifecycleEnvironment(organization=org).create()
    # create a role with necessary permissions
    role = entities.Role().create()
    user_permissions = {
        'Organization': ['view_organizations'],
        'Location': ['view_locations'],
        None: ['access_dashboard'],
        'Host': ['view_hosts'],
    }
    create_role_permissions(role, user_permissions)
    # create a user and assign the above created role
    entities.User(
        default_organization=org,
        organization=[org],
        default_location=module_loc,
        location=[module_loc],
        role=[role],
        login=user_login,
        password=user_password
    ).create()
    with Session(test_name, user=user_login, password=user_password) as session:
        assert session.dashboard.read('HostConfigurationStatus')['total_count'] == 0
        assert len(session.dashboard.read('LatestErrata')) == 0
        repos_collection = RepositoryCollection(
            distro=DISTRO_RHEL7,
            repositories=[
                SatelliteToolsRepository(),
                YumRepository(url=FAKE_6_YUM_REPO),
            ]
        )
        repos_collection.setup_content(org.id, lce.id)
        with VirtualMachine(distro=repos_collection.distro) as client:
            repos_collection.setup_virtual_machine(client)
            result = client.run('yum install -y {0}'.format(FAKE_1_CUSTOM_PACKAGE))
            assert result.return_code == 0
            hostname = client.hostname
            # Check UI for values
            assert session.host.search(hostname)[0]['Name'] == hostname
            hosts_values = session.dashboard.read('HostConfigurationStatus')
            assert hosts_values['total_count'] == 1
            errata_values = session.dashboard.read('LatestErrata')['erratas']
            assert len(errata_values) == 1
            assert errata_values[0]['Type'] == 'security'
            assert FAKE_2_ERRATA_ID in errata_values[0]['Errata']


@tier2
def test_positive_sync_overview_widget(session):
    """Check if the Sync Overview Widget is working in the Dashboard UI

    :id: 515027f5-19e8-4f83-9042-1c347a63758f

    :Steps:

        1. Create a product
        2. Add a repo and sync it
        3. Navigate to Monitor -> Dashboard
        4. Review the Sync Overview widget for the above sync details

    :expectedresults: Sync Overview widget is updated with all sync processes

    :CaseLevel: Integration
    """
    product_name = gen_string('alpha')
    org = entities.Organization().create()
    create_sync_custom_repo(org.id, product_name=product_name)
    with session:
        session.organization.select(org_name=org.name)
        sync_values = session.dashboard.read('SyncOverview')['syncs']
        assert len(sync_values) == 1
        assert sync_values[0]['Product'] == product_name
        assert sync_values[0]['Status'] == 'Syncing Complete.'
        assert 'ago' in sync_values[0]['Finished']
>>>>>>> 3300a462
<|MERGE_RESOLUTION|>--- conflicted
+++ resolved
@@ -14,16 +14,12 @@
 
 :Upstream: No
 """
-<<<<<<< HEAD
 from fauxfactory import (
     gen_ipaddr,
     gen_mac,
-    gen_string
 )
 
-=======
 from airgun.session import Session
->>>>>>> 3300a462
 from nailgun import entities
 from nailgun.entity_mixins import TaskFailedError
 from pytest import raises
@@ -455,7 +451,6 @@
             assert values['table'][0]['Content View'] == cv_name
 
 
-<<<<<<< HEAD
 @tier2
 def test_positive_discovered_host(session):
     """Check if the Discovered Host widget is working in the Dashboard UI
@@ -506,7 +501,8 @@
         assert values['hosts'][0]['Model'] == model
         assert values['hosts'][0]['CPUs'] == '2'
         assert values['hosts'][0]['Memory'] == '1000 MB'
-=======
+
+
 @upgrade
 @run_in_one_thread
 @skip_if_not_set('clients')
@@ -607,5 +603,4 @@
         assert len(sync_values) == 1
         assert sync_values[0]['Product'] == product_name
         assert sync_values[0]['Status'] == 'Syncing Complete.'
-        assert 'ago' in sync_values[0]['Finished']
->>>>>>> 3300a462
+        assert 'ago' in sync_values[0]['Finished']