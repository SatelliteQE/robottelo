"""Test class for Active Directory Feature

:Requirement: Ldapauthsource

:CaseAutomation: Automated

:CaseLevel: Integration

:CaseComponent: LDAP

:TestType: Functional

:CaseImportance: High

:Upstream: No
"""
import os
from time import sleep

import pyotp
import pytest
from airgun.session import Session
from fauxfactory import gen_url
from nailgun import entities
from navmazing import NavigationTriesExceeded
from pytest import raises
from pytest import skip

from robottelo import ssh
from robottelo.api.utils import create_role_permissions
from robottelo.config import settings
from robottelo.constants import CERT_PATH
from robottelo.constants import LDAP_ATTR
from robottelo.constants import LDAP_SERVER_TYPE
from robottelo.constants import PERMISSIONS
from robottelo.datafactory import gen_string
from robottelo.decorators import destructive
from robottelo.decorators import fixture
from robottelo.decorators import run_in_one_thread
from robottelo.decorators import setting_is_set
from robottelo.decorators import skip_if_not_set
from robottelo.decorators import tier2
from robottelo.decorators import upgrade
from robottelo.helpers import file_downloader
from robottelo.rhsso_utils import create_new_rhsso_user
from robottelo.rhsso_utils import delete_rhsso_user
from robottelo.rhsso_utils import get_rhsso_client_id
from robottelo.rhsso_utils import run_command

pytestmark = [run_in_one_thread]

EXTERNAL_GROUP_NAME = 'foobargroup'

if not setting_is_set('ldap'):
    skip('skipping tests due to missing ldap settings', allow_module_level=True)


def set_certificate_in_satellite(server_type):
    """update the cert settings in satellite based on type of ldap server"""
    if server_type == 'IPA':
        idm_cert_path_url = os.path.join(settings.ipa.hostname_ipa, 'ipa/config/ca.crt')
        file_downloader(
            file_url=idm_cert_path_url,
            local_path=CERT_PATH,
            file_name='ipa.crt',
            hostname=settings.server.hostname,
        )
    elif server_type == 'AD':
        ssh.command('yum -y --disableplugin=foreman-protector install cifs-utils')
        command = r'mount -t cifs -o username=administrator,pass={0} //{1}/c\$ /mnt'
        ssh.command(command.format(settings.ldap.password, settings.ldap.hostname))
        result = ssh.command(
            'cp /mnt/Users/Administrator/Desktop/satqe-QE-SAT6-AD-CA.cer {}'.format(CERT_PATH)
        )
        if result.return_code != 0:
            raise AssertionError('Failed to copy the AD server certificate at right path')
    result = ssh.command('update-ca-trust extract && restorecon -R {}'.format(CERT_PATH))
    if result.return_code != 0:
        raise AssertionError('Failed to update and trust the certificate')
    result = ssh.command('systemctl restart httpd')
    if result.return_code != 0:
        raise AssertionError(
            'Failed to restart the httpd after applying {} cert'.format(server_type)
        )


@fixture()
def ldap_usergroup_name():
    """Return some random usergroup name, and attempt to delete such usergroup when test finishes.
    """
    usergroup_name = gen_string('alphanumeric')
    yield usergroup_name
    user_groups = entities.UserGroup().search(query={'search': 'name="{}"'.format(usergroup_name)})
    if user_groups:
        user_groups[0].delete()


@fixture()
def ldap_tear_down():
    """Teardown the all ldap settings user, usergroup and ldap delete"""
    yield
    ldap_auth_sources = entities.AuthSourceLDAP().search()
    for ldap_auth in ldap_auth_sources:
        users = entities.User(auth_source=ldap_auth).search()
        for user in users:
            user.delete()
        ldap_auth.delete()


@fixture()
def groups_teardown():
    "teardown for groups created for external/remote groups"
    yield
    # tear down groups
    for group_name in ('sat_users', 'sat_admins'):
        user_groups = entities.UserGroup().search(query={'search': f'name="{group_name}"'})
        if user_groups:
            user_groups[0].delete()


@fixture()
def external_user_count():
    """return the external auth source user count"""
    users = entities.User().search()
    yield len([user for user in users if user.auth_source_name == 'External'])


def generate_otp(secret):
    """Return the time_based_otp """
    time_otp = pyotp.TOTP(secret)
    return time_otp.now()


@tier2
def test_positive_end_to_end_ad(session, ldap_tear_down, ldap_data):
    """Perform end to end testing for LDAP authentication component with AD

    :id: a6528239-e090-4379-a850-3900ee625b24

    :expectedresults: All expected CRUD actions finished successfully

    :CaseLevel: Integration

    :CaseImportance: High
    """
    new_server = gen_url()
    ldap_auth_name = gen_string('alphanumeric')
    with session:
        session.ldapauthentication.create(
            {
                'ldap_server.name': ldap_auth_name,
                'ldap_server.host': ldap_data['ldap_hostname'],
                'ldap_server.server_type': LDAP_SERVER_TYPE['UI']['ad'],
                'account.account_name': ldap_data['ldap_user_name'],
                'account.password': ldap_data['ldap_user_passwd'],
                'account.base_dn': ldap_data['base_dn'],
                'account.groups_base_dn': ldap_data['group_base_dn'],
                'attribute_mappings.login': LDAP_ATTR['login_ad'],
                'attribute_mappings.first_name': LDAP_ATTR['firstname'],
                'attribute_mappings.last_name': LDAP_ATTR['surname'],
                'attribute_mappings.mail': LDAP_ATTR['mail'],
            }
        )
        assert session.ldapauthentication.read_table_row(ldap_auth_name)['Name'] == ldap_auth_name
        session.ldapauthentication.update(ldap_auth_name, {'ldap_server.host': new_server})
        assert session.ldapauthentication.read_table_row(ldap_auth_name)['Server'] == new_server
        session.ldapauthentication.delete(ldap_auth_name)
        assert not session.ldapauthentication.read_table_row(ldap_auth_name)


@tier2
@upgrade
def test_positive_create_with_ad_org_and_loc(session, ldap_tear_down, ldap_data):
    """Create LDAP auth_source for AD with org and loc assigned.

    :id: 4f595af4-fc01-44c6-a614-a9ec827e3c3c

    :steps:
        1. Create a new LDAP Auth source with AD, provide organization and
           location information.
        2. Fill in all the fields appropriately for AD.

    :expectedresults: Whether creating LDAP Auth with AD and associating org
        and loc is successful.
    """
    org = entities.Organization().create()
    loc = entities.Location().create()
    ldap_auth_name = gen_string('alphanumeric')
    with session:
        session.ldapauthentication.create(
            {
                'ldap_server.name': ldap_auth_name,
                'ldap_server.host': ldap_data['ldap_hostname'],
                'ldap_server.server_type': LDAP_SERVER_TYPE['UI']['ad'],
                'account.account_name': ldap_data['ldap_user_name'],
                'account.password': ldap_data['ldap_user_passwd'],
                'account.base_dn': ldap_data['base_dn'],
                'account.groups_base_dn': ldap_data['group_base_dn'],
                'attribute_mappings.login': LDAP_ATTR['login_ad'],
                'attribute_mappings.first_name': LDAP_ATTR['firstname'],
                'attribute_mappings.last_name': LDAP_ATTR['surname'],
                'attribute_mappings.mail': LDAP_ATTR['mail'],
                'locations.resources.assigned': [loc.name],
                'organizations.resources.assigned': [org.name],
            }
        )
        session.organization.select(org_name=org.name)
        session.location.select(loc_name=loc.name)
        assert session.ldapauthentication.read_table_row(ldap_auth_name)['Name'] == ldap_auth_name
        ldap_source = session.ldapauthentication.read(ldap_auth_name)
        assert ldap_source['ldap_server']['name'] == ldap_auth_name
        assert ldap_source['ldap_server']['host'] == ldap_data['ldap_hostname']
        assert ldap_source['ldap_server']['port'] == '389'
        assert ldap_source['ldap_server']['server_type'] == LDAP_SERVER_TYPE['UI']['ad']
        assert ldap_source['account']['account_name'] == ldap_data['ldap_user_name']
        assert ldap_source['account']['base_dn'] == ldap_data['base_dn']
        assert ldap_source['account']['groups_base_dn'] == ldap_data['group_base_dn']
        assert not ldap_source['account']['onthefly_register']
        assert ldap_source['account']['usergroup_sync']
        assert ldap_source['attribute_mappings']['login'] == LDAP_ATTR['login_ad']
        assert ldap_source['attribute_mappings']['first_name'] == LDAP_ATTR['firstname']
        assert ldap_source['attribute_mappings']['last_name'] == LDAP_ATTR['surname']
        assert ldap_source['attribute_mappings']['mail'] == LDAP_ATTR['mail']


@skip_if_not_set('ipa')
@tier2
def test_positive_create_with_idm_org_and_loc(session, ldap_tear_down, ipa_data):
    """Create LDAP auth_source for IDM with org and loc assigned.

    :id: bc70bcff-1241-4d8e-9713-da752d6c4798

    :steps:
        1. Create a new LDAP Auth source with IDM, provide organization and
           location information.
        2. Fill in all the fields appropriately for IDM.

    :expectedresults: Whether creating LDAP Auth source with IDM and
        associating org and loc is successful.
    """
    org = entities.Organization().create()
    loc = entities.Location().create()
    ldap_auth_name = gen_string('alphanumeric')
    with session:
        session.ldapauthentication.create(
            {
                'ldap_server.name': ldap_auth_name,
                'ldap_server.host': ipa_data['ldap_ipa_hostname'],
                'ldap_server.server_type': LDAP_SERVER_TYPE['UI']['ipa'],
                'account.account_name': ipa_data['ldap_ipa_user_name'],
                'account.password': ipa_data['ldap_ipa_user_passwd'],
                'account.base_dn': ipa_data['ipa_base_dn'],
                'account.groups_base_dn': ipa_data['ipa_group_base_dn'],
                'attribute_mappings.login': LDAP_ATTR['login'],
                'attribute_mappings.first_name': LDAP_ATTR['firstname'],
                'attribute_mappings.last_name': LDAP_ATTR['surname'],
                'attribute_mappings.mail': LDAP_ATTR['mail'],
                'locations.resources.assigned': [loc.name],
                'organizations.resources.assigned': [org.name],
            }
        )
        session.organization.select(org_name=org.name)
        session.location.select(loc_name=loc.name)
        assert session.ldapauthentication.read_table_row(ldap_auth_name)['Name'] == ldap_auth_name
        ldap_source = session.ldapauthentication.read(ldap_auth_name)
        assert ldap_source['ldap_server']['name'] == ldap_auth_name
        assert ldap_source['ldap_server']['host'] == ipa_data['ldap_ipa_hostname']
        assert ldap_source['ldap_server']['port'] == '389'
        assert ldap_source['ldap_server']['server_type'] == LDAP_SERVER_TYPE['UI']['ipa']
        assert ldap_source['account']['account_name'] == ipa_data['ldap_ipa_user_name']
        assert ldap_source['account']['base_dn'] == ipa_data['ipa_base_dn']
        assert ldap_source['account']['groups_base_dn'] == ipa_data['ipa_group_base_dn']
        assert not ldap_source['account']['onthefly_register']
        assert ldap_source['account']['usergroup_sync']
        assert ldap_source['attribute_mappings']['login'] == LDAP_ATTR['login']
        assert ldap_source['attribute_mappings']['first_name'] == LDAP_ATTR['firstname']
        assert ldap_source['attribute_mappings']['last_name'] == LDAP_ATTR['surname']
        assert ldap_source['attribute_mappings']['mail'] == LDAP_ATTR['mail']


@skip_if_not_set('ipa')
@destructive
def test_positive_create_with_idm_https(session, test_name, ldap_tear_down, ipa_data):
    """Create LDAP auth_source for IDM with HTTPS.

    :id: 7ff3daa4-2317-11ea-aeb8-d46d6dd3b5b2

    :steps:
        1. Create a new LDAP Auth source with IDM and HTTPS, provide organization and
           location information.
        2. Fill in all the fields appropriately for IDM.
        3. Login with existing LDAP user present in IDM.

    :BZ: 1785621

    :expectedresults: LDAP auth source for IDM with HTTPS should be successful and LDAP login
        should work as expected.
    """
    set_certificate_in_satellite(server_type='IPA')
    org = entities.Organization().create()
    loc = entities.Location().create()
    ldap_auth_name = gen_string('alphanumeric')
    with session:
        session.ldapauthentication.create(
            {
                'ldap_server.name': ldap_auth_name,
                'ldap_server.host': ipa_data['ldap_ipa_hostname'],
                'ldap_server.ldaps': True,
                'ldap_server.server_type': LDAP_SERVER_TYPE['UI']['ipa'],
                'account.account_name': ipa_data['ldap_ipa_user_name'],
                'account.password': ipa_data['ldap_ipa_user_passwd'],
                'account.base_dn': ipa_data['ipa_base_dn'],
                'account.groups_base_dn': ipa_data['ipa_group_base_dn'],
                'account.onthefly_register': True,
                'attribute_mappings.login': LDAP_ATTR['login'],
                'attribute_mappings.first_name': LDAP_ATTR['firstname'],
                'attribute_mappings.last_name': LDAP_ATTR['surname'],
                'attribute_mappings.mail': LDAP_ATTR['mail'],
                'locations.resources.assigned': [loc.name],
                'organizations.resources.assigned': [org.name],
            }
        )
        session.organization.select(org_name=org.name)
        session.location.select(loc_name=loc.name)
        assert session.ldapauthentication.read_table_row(ldap_auth_name)['Name'] == ldap_auth_name
        ldap_source = session.ldapauthentication.read(ldap_auth_name)
        assert ldap_source['ldap_server']['name'] == ldap_auth_name
        assert ldap_source['ldap_server']['host'] == ipa_data['ldap_ipa_hostname']
        assert ldap_source['ldap_server']['port'] == '636'
    username = settings.ipa.user_ipa
    full_name = '{} katello'.format(settings.ipa.user_ipa)
    with Session(test_name, username, ipa_data['ldap_ipa_user_passwd']) as ldapsession:
        with raises(NavigationTriesExceeded):
            ldapsession.usergroup.search('')
        assert ldapsession.task.read_all()['current_user'] == full_name


@destructive
def test_positive_create_with_ad_https(session, test_name, ldap_tear_down, ldap_data):
    """Create LDAP auth_source for AD with HTTPS.

    :id: 739a82a2-2b01-11ea-93ea-398446a2b98f

    :steps:
        1. Create a new LDAP Auth source with AD and HTTPS, provide organization and
           location information.
        2. Fill in all the fields appropriately for AD.
        3. Login with existing LDAP user present in AD.

    :BZ: 1785621

    :expectedresults: LDAP auth source for AD with HTTPS should be successful and LDAP login
        should work as expected.
    """
    set_certificate_in_satellite(server_type='AD')
    org = entities.Organization().create()
    loc = entities.Location().create()
    ldap_auth_name = gen_string('alphanumeric')
    with session:
        session.ldapauthentication.create(
            {
                'ldap_server.name': ldap_auth_name,
                'ldap_server.host': ldap_data['ldap_hostname'],
                'ldap_server.ldaps': True,
                'ldap_server.server_type': LDAP_SERVER_TYPE['UI']['ad'],
                'account.account_name': ldap_data['ldap_user_name'],
                'account.password': ldap_data['ldap_user_passwd'],
                'account.base_dn': ldap_data['base_dn'],
                'account.groups_base_dn': ldap_data['group_base_dn'],
                'account.onthefly_register': True,
                'attribute_mappings.login': LDAP_ATTR['login_ad'],
                'attribute_mappings.first_name': LDAP_ATTR['firstname'],
                'attribute_mappings.last_name': LDAP_ATTR['surname'],
                'attribute_mappings.mail': LDAP_ATTR['mail'],
                'locations.resources.assigned': [loc.name],
                'organizations.resources.assigned': [org.name],
            }
        )
        session.organization.select(org_name=org.name)
        session.location.select(loc_name=loc.name)
        assert session.ldapauthentication.read_table_row(ldap_auth_name)['Name'] == ldap_auth_name
        ldap_source = session.ldapauthentication.read(ldap_auth_name)
        assert ldap_source['ldap_server']['name'] == ldap_auth_name
        assert ldap_source['ldap_server']['host'] == ldap_data['ldap_hostname']
        assert ldap_source['ldap_server']['port'] == '636'
    with Session(test_name, settings.ldap.username, ldap_data['ldap_user_passwd']) as ldapsession:
        with raises(NavigationTriesExceeded):
            ldapsession.usergroup.search('')
        assert ldapsession.task.read_all()['current_user'] == settings.ldap.username


@tier2
def test_positive_add_katello_role(
    test_name, session, auth_source, ldap_usergroup_name, ldap_tear_down, ldap_data
):
    """Associate katello roles to User Group.
    [belonging to external AD User Group.]

    :id: aa5e3bf4-cb42-43a4-93ea-a2eea54b847a

    :Steps:

        1. Create an UserGroup.
        2. Assign some foreman roles to UserGroup.
        3. Create and associate an External AD UserGroup.

    :expectedresults: Whether a User belonging to User Group is able to
        access katello entities as per roles.
    """
    ak_name = gen_string('alpha')
    auth_source_name = 'LDAP-' + auth_source.name
    user_permissions = {'Katello::ActivationKey': PERMISSIONS['Katello::ActivationKey']}
    katello_role = entities.Role().create()
    create_role_permissions(katello_role, user_permissions)
    with session:
        session.usergroup.create(
            {
                'usergroup.name': ldap_usergroup_name,
                'roles.resources.assigned': [katello_role.name],
                'external_groups.name': EXTERNAL_GROUP_NAME,
                'external_groups.auth_source': auth_source_name,
            }
        )
        assert session.usergroup.search(ldap_usergroup_name)[0]['Name'] == ldap_usergroup_name
        session.usergroup.refresh_external_group(ldap_usergroup_name, EXTERNAL_GROUP_NAME)
    with Session(test_name, ldap_data['ldap_user_name'], ldap_data['ldap_user_passwd']) as session:
        with raises(NavigationTriesExceeded):
            session.architecture.search('')
        session.activationkey.create({'name': ak_name})
        assert session.activationkey.search(ak_name)[0]['Name'] == ak_name
        current_user = session.activationkey.read(ak_name, 'current_user')['current_user']
        assert current_user == ldap_data['ldap_user_name']


@upgrade
@tier2
def test_positive_update_external_roles(
    test_name, session, auth_source, ldap_usergroup_name, ldap_tear_down, ldap_data
):
    """Added AD UserGroup roles get pushed down to user

    :id: f3ca1aae-5461-4af3-a508-82679bb6afed

    :setup: assign additional roles to the UserGroup

    :steps:
        1. Create an UserGroup.
        2. Assign some roles to UserGroup.
        3. Create an External AD UserGroup as per the UserGroup name in AD.
        4. Login to sat6 with the AD user.
        5. Assign additional roles to the UserGroup.
        6. Login to sat6 with LDAP user that is part of aforementioned
           UserGroup.

    :expectedresults: User has access to all NEW functional areas that are
        assigned to aforementioned UserGroup.
    """
    ak_name = gen_string('alpha')
    auth_source_name = 'LDAP-' + auth_source.name
    location_name = gen_string('alpha')
    foreman_role = entities.Role().create()
    katello_role = entities.Role().create()
    foreman_permissions = {'Location': PERMISSIONS['Location']}
    katello_permissions = {'Katello::ActivationKey': PERMISSIONS['Katello::ActivationKey']}
    create_role_permissions(foreman_role, foreman_permissions)
    create_role_permissions(katello_role, katello_permissions)
    with session:
        session.usergroup.create(
            {
                'usergroup.name': ldap_usergroup_name,
                'roles.resources.assigned': [foreman_role.name],
                'external_groups.name': EXTERNAL_GROUP_NAME,
                'external_groups.auth_source': auth_source_name,
            }
        )
        assert session.usergroup.search(ldap_usergroup_name)[0]['Name'] == ldap_usergroup_name
        with Session(
            test_name, ldap_data['ldap_user_name'], ldap_data['ldap_user_passwd']
        ) as ldapsession:
            with raises(NavigationTriesExceeded):
                ldapsession.architecture.search('')
            ldapsession.location.create({'name': location_name})
            assert ldapsession.location.search(location_name)[0]['Name'] == location_name
            current_user = ldapsession.location.read(location_name, 'current_user')['current_user']
            assert current_user == ldap_data['ldap_user_name']
        session.usergroup.update(
            ldap_usergroup_name, {'roles.resources.assigned': [katello_role.name]}
        )
        session.usergroup.refresh_external_group(ldap_usergroup_name, EXTERNAL_GROUP_NAME)
    with Session(test_name, ldap_data['ldap_user_name'], ldap_data['ldap_user_passwd']) as session:
        session.activationkey.create({'name': ak_name})
        assert session.activationkey.search(ak_name)[0]['Name'] == ak_name
        current_user = session.activationkey.read(ak_name, 'current_user')['current_user']
        assert current_user == ldap_data['ldap_user_name']


@tier2
@upgrade
def test_positive_delete_external_roles(
    test_name, session, auth_source, ldap_usergroup_name, ldap_tear_down, ldap_data
):
    """Deleted AD UserGroup roles get pushed down to user

    :id: 479bc8fe-f6a3-4c89-8c7e-3d997315383f

    :setup: delete roles from an AD UserGroup

    :steps:
        1. Create an UserGroup.
        2. Assign some roles to UserGroup.
        3. Create an External AD UserGroup as per the UserGroup name in AD.
        4. Login to sat6 with the AD user.
        5. Unassign some of the existing roles of the UserGroup.
        6. Login to sat6 with LDAP user that is part of aforementioned
           UserGroup.

    :expectedresults: User no longer has access to all deleted functional
        areas that were assigned to aforementioned UserGroup.
    """
    auth_source_name = 'LDAP-' + auth_source.name
    location_name = gen_string('alpha')
    foreman_role = entities.Role().create()
    foreman_permissions = {'Location': PERMISSIONS['Location']}
    create_role_permissions(foreman_role, foreman_permissions)
    with session:
        session.usergroup.create(
            {
                'usergroup.name': ldap_usergroup_name,
                'roles.resources.assigned': [foreman_role.name],
                'external_groups.name': EXTERNAL_GROUP_NAME,
                'external_groups.auth_source': auth_source_name,
            }
        )
        assert session.usergroup.search(ldap_usergroup_name)[0]['Name'] == ldap_usergroup_name
        with Session(
            test_name, ldap_data['ldap_user_name'], ldap_data['ldap_user_passwd']
        ) as ldapsession:
            with raises(NavigationTriesExceeded):
                ldapsession.architecture.search('')
            ldapsession.location.create({'name': location_name})
            assert ldapsession.location.search(location_name)[0]['Name'] == location_name
            current_user = ldapsession.location.read(location_name, 'current_user')['current_user']
            assert current_user == ldap_data['ldap_user_name']
        session.usergroup.update(
            ldap_usergroup_name, {'roles.resources.unassigned': [foreman_role.name]}
        )
    with Session(
        test_name, ldap_data['ldap_user_name'], ldap_data['ldap_user_passwd']
    ) as ldapsession:
        with raises(NavigationTriesExceeded):
            ldapsession.location.create({'name': gen_string('alpha')})


@tier2
def test_positive_update_external_user_roles(
    test_name, session, auth_source, ldap_usergroup_name, ldap_tear_down, ldap_data
):
    """Assure that user has roles/can access feature areas for
    additional roles assigned outside any roles assigned by his group

    :id: a487f7d6-22f2-4e42-b34f-8d984f721c83

    :setup: Assign roles to UserGroup and configure external UserGroup
        subsequently assign specified roles to the user(s).  roles that are
        not part of the larger UserGroup

    :steps:
        1. Create an UserGroup.
        2. Assign some roles to UserGroup.
        3. Create an External AD UserGroup as per the UserGroup name in AD.
        4. Assign some more roles to a User(which is part of external AD
           UserGroup) at the User level.
        5. Login to sat6 with the above AD user and attempt to access areas
           assigned specifically to user.

    :expectedresults: User can access not only those feature areas in his
        UserGroup but those additional feature areas / roles assigned
        specifically to user
    """
    ak_name = gen_string('alpha')
    auth_source_name = 'LDAP-' + auth_source.name
    location_name = gen_string('alpha')
    foreman_role = entities.Role().create()
    katello_role = entities.Role().create()
    foreman_permissions = {'Location': PERMISSIONS['Location']}
    katello_permissions = {'Katello::ActivationKey': PERMISSIONS['Katello::ActivationKey']}
    create_role_permissions(foreman_role, foreman_permissions)
    create_role_permissions(katello_role, katello_permissions)
    with session:
        session.usergroup.create(
            {
                'usergroup.name': ldap_usergroup_name,
                'roles.resources.assigned': [foreman_role.name],
                'external_groups.name': EXTERNAL_GROUP_NAME,
                'external_groups.auth_source': auth_source_name,
            }
        )
        assert session.usergroup.search(ldap_usergroup_name)[0]['Name'] == ldap_usergroup_name
        with Session(
            test_name, ldap_data['ldap_user_name'], ldap_data['ldap_user_passwd']
        ) as ldapsession:
            ldapsession.location.create({'name': location_name})
            assert ldapsession.location.search(location_name)[0]['Name'] == location_name
            current_user = ldapsession.location.read(location_name, 'current_user')['current_user']
            assert current_user == ldap_data['ldap_user_name']
        session.user.update(
            ldap_data['ldap_user_name'], {'roles.resources.assigned': [katello_role.name]}
        )
    with Session(test_name, ldap_data['ldap_user_name'], ldap_data['ldap_user_passwd']) as session:
        with raises(NavigationTriesExceeded):
            ldapsession.architecture.search('')
        session.activationkey.create({'name': ak_name})
        assert session.activationkey.search(ak_name)[0]['Name'] == ak_name
        current_user = session.activationkey.read(ak_name, 'current_user')['current_user']
        assert current_user == ldap_data['ldap_user_name']


@tier2
def test_positive_add_admin_role_with_org_loc(
    test_name, session, auth_source, ldap_usergroup_name, module_org, ldap_tear_down, ldap_data
):
    """Associate Admin role to User Group with org and loc set.
    [belonging to external AD User Group.]

    :id: 00841778-f89e-4445-a6c6-f1470b6da32e

    :setup: LDAP Auth Source should be created with Org and Location
            Associated.

    :Steps:
        1. Create an UserGroup.
        2. Assign admin role to UserGroup.
        3. Create and associate an External AD UserGroup.

    :expectedresults: Whether a User belonging to User Group is able to
        access some of the pages, with the associated org and loc
        in LDAP Auth source page as the context set.
    """
    ak_name = gen_string('alpha')
    auth_source_name = 'LDAP-' + auth_source.name
    location_name = gen_string('alpha')
    with session:
        session.usergroup.create(
            {
                'usergroup.name': ldap_usergroup_name,
                'roles.admin': True,
                'external_groups.name': EXTERNAL_GROUP_NAME,
                'external_groups.auth_source': auth_source_name,
            }
        )
        assert session.usergroup.search(ldap_usergroup_name)[0]['Name'] == ldap_usergroup_name
    with Session(test_name, ldap_data['ldap_user_name'], ldap_data['ldap_user_passwd']) as session:
        session.location.create({'name': location_name})
        assert session.location.search(location_name)[0]['Name'] == location_name
        location = session.location.read(location_name, ['current_user', 'primary'])
        assert location['current_user'] == ldap_data['ldap_user_name']
        assert location['primary']['name'] == location_name
        session.organization.select(module_org.name)
        session.activationkey.create({'name': ak_name})
        assert session.activationkey.search(ak_name)[0]['Name'] == ak_name
        ak = session.activationkey.read(ak_name, 'details.name')
        assert ak['details']['name'] == ak_name


@tier2
def test_positive_add_foreman_role_with_org_loc(
    test_name,
    session,
    auth_source,
    ldap_usergroup_name,
    module_org,
    module_loc,
    ldap_tear_down,
    ldap_data,
):
    """Associate foreman roles to User Group with org and loc set.
    [belonging to external AD User Group.]

    :id: b39d7b2a-6d78-4c35-969a-37c8317ce64f

    :setup: LDAP Auth Source should be created with Org and Location
            Associated.

    :Steps:

        1. Create an UserGroup.
        2. Assign some foreman roles to UserGroup.
        3. Create and associate an External AD UserGroup.

    :expectedresults: Whether a User belonging to User Group is able to
        access foreman entities as per roles, with the associated org and
        loc in LDAP Auth source page as the context set.
    """
    auth_source_name = 'LDAP-' + auth_source.name
    name = gen_string('alpha')
    user_permissions = {
        'Hostgroup': PERMISSIONS['Hostgroup'],
        'Location': ['assign_locations'],
        'Organization': ['assign_organizations'],
    }
    foreman_role = entities.Role().create()
    create_role_permissions(foreman_role, user_permissions)
    with session:
        session.usergroup.create(
            {
                'usergroup.name': ldap_usergroup_name,
                'roles.resources.assigned': [foreman_role.name],
                'external_groups.name': EXTERNAL_GROUP_NAME,
                'external_groups.auth_source': auth_source_name,
            }
        )
        assert session.usergroup.search(ldap_usergroup_name)[0]['Name'] == ldap_usergroup_name
        session.usergroup.refresh_external_group(ldap_usergroup_name, EXTERNAL_GROUP_NAME)
        with Session(
            test_name, ldap_data['ldap_user_name'], ldap_data['ldap_user_passwd']
        ) as ldapsession:
            with raises(NavigationTriesExceeded):
                ldapsession.architecture.search('')
            ldapsession.hostgroup.create({'host_group.name': name})
        hostgroup = session.hostgroup.read(name, ['organizations', 'locations'])
        assert len(hostgroup['organizations']['resources']['assigned']) == 1
        assert module_org.name in hostgroup['organizations']['resources']['assigned']
        assert len(hostgroup['locations']['resources']['assigned']) == 1
        assert module_loc.name in hostgroup['locations']['resources']['assigned']


@tier2
def test_positive_add_katello_role_with_org(
    test_name, session, auth_source, ldap_usergroup_name, module_org, ldap_tear_down, ldap_data
):
    """Associate katello roles to User Group with org set.
    [belonging to external AD User Group.]

    :id: a2ebd4de-eb0a-47da-81e8-00942eedcbf6

    :setup: LDAP Auth Source should be created with Organization associated.

    :Steps:
        1. Create an UserGroup.
        2. Assign some katello roles to UserGroup.
        3. Create and associate an External AD UserGroup.

    :expectedresults: Whether a User belonging to User Group is able to
        access katello entities as per roles, with the associated org
        in LDAP Auth source page as the context set.
    """
    auth_source_name = 'LDAP-' + auth_source.name
    ak_name = gen_string('alpha')
    user_permissions = {
        'Katello::ActivationKey': PERMISSIONS['Katello::ActivationKey'],
        'Location': ['assign_locations'],
        'Organization': ['assign_organizations'],
    }
    katello_role = entities.Role().create()
    create_role_permissions(katello_role, user_permissions)
    different_org = entities.Organization().create()
    with session:
        session.usergroup.create(
            {
                'usergroup.name': ldap_usergroup_name,
                'roles.resources.assigned': [katello_role.name],
                'external_groups.name': EXTERNAL_GROUP_NAME,
                'external_groups.auth_source': auth_source_name,
            }
        )
        assert session.usergroup.search(ldap_usergroup_name)[0]['Name'] == ldap_usergroup_name
        session.usergroup.refresh_external_group(ldap_usergroup_name, EXTERNAL_GROUP_NAME)
        with Session(
            test_name, ldap_data['ldap_user_name'], ldap_data['ldap_user_passwd']
        ) as ldapsession:
            with raises(NavigationTriesExceeded):
                ldapsession.architecture.search('')
            ldapsession.activationkey.create({'name': ak_name})
        results = session.activationkey.search(ak_name)
        assert results[0]['Name'] == ak_name
        session.organization.select(different_org.name)
        assert not session.activationkey.search(ak_name)[0]['Name'] == ak_name
    ak = (
        entities.ActivationKey(organization=module_org)
        .search(query={'search': 'name={}'.format(ak_name)})[0]
        .read()
    )
    assert ak.organization.id == module_org.id


@tier2
@upgrade
def test_positive_create_user_in_ldap_mode(session, auth_source, ldap_tear_down):
    """Create User in ldap mode

    :id: 0668b2ca-831e-4568-94fb-80e45dd7d001

    :expectedresults: User is created without specifying the password
    """
    auth_source_name = 'LDAP-' + auth_source.name
    name = gen_string('alpha')
    with session:
        session.user.create({'user.login': name, 'user.auth': auth_source_name})
        assert session.user.search(name)[0]['Username'] == name
        user_values = session.user.read(name)
        assert user_values['user']['auth'] == auth_source_name


@tier2
def test_positive_login_ad_user_no_roles(auth_source, test_name, ldap_tear_down, ldap_data):
    """Login with LDAP Auth- AD for user with no roles/rights

    :id: 7dc8d9a7-ff08-4d8e-a842-d370ffd69741

    :setup: assure properly functioning AD server for authentication

    :steps: Login to server with an AD user.

    :expectedresults: Log in to foreman UI successfully but cannot access
        functional areas of UI
    """
    with Session(
        test_name, ldap_data['ldap_user_name'], ldap_data['ldap_user_passwd']
    ) as ldapsession:
        with raises(NavigationTriesExceeded):
            ldapsession.user.search('')
        assert ldapsession.task.read_all()['current_user'] == ldap_data['ldap_user_name']


@tier2
@upgrade
def test_positive_login_ad_user_basic_roles(
    test_name, session, auth_source, ldap_tear_down, ldap_data
):
    """Login with LDAP - AD for user with roles/rights

    :id: ef202e94-8e5d-4333-a4bc-e573b03ebfc8

    :setup: assure properly functioning AD server for authentication

    :steps: Login to server with an AD user.

    :expectedresults: Log in to foreman UI successfully and can access
        appropriate functional areas in UI
    """
    name = gen_string('alpha')
    role = entities.Role().create()
    permissions = {'Architecture': PERMISSIONS['Architecture']}
    create_role_permissions(role, permissions)
    with Session(
        test_name, ldap_data['ldap_user_name'], ldap_data['ldap_user_passwd']
    ) as ldapsession:
        with raises(NavigationTriesExceeded):
            ldapsession.usergroup.search('')
    with session:
        session.user.update(ldap_data['ldap_user_name'], {'roles.resources.assigned': [role.name]})
    with Session(
        test_name, ldap_data['ldap_user_name'], ldap_data['ldap_user_passwd']
    ) as ldapsession:
        ldapsession.architecture.create({'name': name})
        assert ldapsession.architecture.search(name)[0]['Name'] == name


@upgrade
@tier2
def test_positive_login_user_password_otp(auth_source_ipa, test_name, ldap_tear_down, ipa_data):
    """Login with password with time based OTP

    :id: be7eb5d6-3228-4660-aa64-c56f9f3ec5e0

    :setup: Assure properly functioning IPA server for authentication

    :steps: Login to server with an IPA user with time_based OTP.

    :expectedresults: Log in to foreman UI successfully

    """
    password_with_otp = "{0}{1}".format(
        ipa_data['ldap_ipa_user_passwd'], generate_otp(ipa_data['time_based_secret'])
    )
    with Session(test_name, ipa_data['ipa_otp_username'], password_with_otp) as ldapsession:
        with raises(NavigationTriesExceeded):
            ldapsession.user.search('')
        expected_user = "{} {}".format(ipa_data['ipa_otp_username'], ipa_data['ipa_otp_username'])
        assert ldapsession.task.read_all()['current_user'] == expected_user
    users = entities.User().search(
        query={'search': 'login="{}"'.format(ipa_data['ipa_otp_username'])}
    )
    assert users[0].login == ipa_data['ipa_otp_username']


@tier2
def test_negative_login_user_with_invalid_password_otp(
    auth_source_ipa, test_name, ldap_tear_down, ipa_data
):
    """Login with password with time based OTP

    :id: 3718c86e-5976-4fb8-9c80-4685d53bd955

    :setup: Assure properly functioning IPA server for authentication

    :steps: Login to server with an IPA user with invalid OTP.

    :expectedresults: Log in to foreman UI should be failed

    """
    password_with_otp = "{0}{1}".format(
        ipa_data['ldap_ipa_user_passwd'], gen_string(str_type='numeric', length=6)
    )
    with Session(test_name, ipa_data['ipa_otp_username'], password_with_otp) as ldapsession:
        with raises(NavigationTriesExceeded) as error:
            ldapsession.user.search('')
        assert error.typename == "NavigationTriesExceeded"


@destructive
def test_single_sign_on_ldap_ipa_server(enroll_idm_and_configure_external_auth, ldap_tear_down):
    """Verify the single sign-on functionality with external authentication

    :id: 9813a4da-4639-11ea-9780-d46d6dd3b5b2

    :setup: Enroll the IDM Configuration for External Authentication

    :steps: Assert single sign-on session user directed to satellite instead login page

    :expectedresults: After single sign on user should redirected from /extlogin to /hosts page

    """
    # register the satellite with IPA for single sign-on and update external auth
    try:
        run_command(cmd="subscription-manager repos --enable rhel-7-server-optional-rpms")
        run_command(cmd='satellite-installer --foreman-ipa-authentication=true', timeout=800)
        run_command('foreman-maintain service restart', timeout=300)
        result = run_command(
            cmd="curl -k -u : --negotiate https://{}/users/extlogin/".format(
                settings.server.hostname
            ),
            hostname=settings.ipa.hostname_ipa,
        )
        result = ''.join(result)
        assert 'redirected' in result
        assert 'https://{}/hosts'.format(settings.server.hostname) in result
        assert 'You are being' in result
    finally:
        # resetting the settings to default for external auth
        run_command(cmd='satellite-installer --foreman-ipa-authentication=false', timeout=800)
        run_command('foreman-maintain service restart', timeout=300)
        run_command(
            cmd='ipa service-del HTTP/{}'.format(settings.server.hostname),
            hostname=settings.ipa.hostname_ipa,
        )
        run_command(
            cmd='ipa host-del {}'.format(settings.server.hostname),
            hostname=settings.ipa.hostname_ipa,
        )


@destructive
def test_single_sign_on_ldap_ad_server(enroll_ad_and_configure_external_auth):
    """Verify the single sign-on functionality with external authentication

    :id: 3c233aa4-c817-11ea-b105-d46d6dd3b5b2

    :setup: Enroll the AD Configuration for External Authentication

    :steps: Assert single sign-on session user is directed to satellite instead of login page

    :expectedresults: After single sign on, user should be redirected from /extlogin to /users page
        using curl. It should navigate to user's profile page.(verify using url only)

    """
    # register the satellite with AD for single sign-on and update external auth
    try:
        # enable the foreman-ipa-authentication feature
        run_command(cmd='satellite-installer --foreman-ipa-authentication=true', timeout=800)
        run_command('systemctl restart gssproxy.service')
        run_command('systemctl enable gssproxy.service')

        # restart the deamon and httpd services
        httpd_service_content = (
            '.include /lib/systemd/system/httpd.service\n[Service]' '\nEnvironment=GSS_USE_PROXY=1'
        )
        run_command(f'echo "{httpd_service_content}" > /etc/systemd/system/httpd.service')
        run_command('systemctl daemon-reload && systemctl restart httpd.service')

        # create the kerberos ticket for authentication
        run_command(f'echo {settings.ldap.password} | kinit {settings.ldap.username}')
        result = run_command(
            f"curl -k -u : --negotiate " f"https://{settings.server.hostname}/users/extlogin/"
        )
        result = ''.join(result)
        assert 'redirected' in result
        assert f"https://{settings.server.hostname}/users" in result
        assert f"-{settings.ldap.username}" in result
    finally:
        # resetting the settings to default for external auth
        run_command(cmd='satellite-installer --foreman-ipa-authentication=false', timeout=800)
        run_command('foreman-maintain service restart', timeout=300)


@destructive
def test_single_sign_on_using_rhsso(enable_external_auth_rhsso, rhsso_setting_setup, session):
    """Verify the single sign-on functionality with external authentication RH-SSO

    :id: 18a77de8-570f-11ea-a202-d46d6dd3b5b2

    :setup: Enroll the RH-SSO Configuration for External Authentication

    :steps:
        1. Create Mappers on RHSSO Instance and Update the Settings in Satellite
        2. Login into Satellite using RHSSO login page redirected by Satellite

    :expectedresults: After entering the login details in RHSSO page user should
        logged into Satellite
    """
    with session(login=False):
        session.rhsso_login.login(
            {'username': settings.rhsso.rhsso_user, 'password': settings.rhsso.password}
        )
        with raises(NavigationTriesExceeded):
            session.user.search('')
        actual_user = session.task.read_all(widget_names="current_user")['current_user']
        assert settings.rhsso.rhsso_user in actual_user


@destructive
def test_external_logout_rhsso(enable_external_auth_rhsso, rhsso_setting_setup, session):
    """Verify the external logout page navigation with external authentication RH-SSO

    :id: 87b5e08e-69c6-11ea-8126-e74d80ea4308

    :setup: Enroll the RH-SSO Configuration for External Authentication

    :steps:
        1. Create Mappers on RHSSO Instance and Update the Settings in Satellite
        2. Login into Satellite using RHSSO login page redirected by Satellite
        3. Logout from Satellite and Verify the external_logout page displayed

    :expectedresults: After logout from Satellite navigate should be external_loout page
    """
    with session(login=False):
        login_details = {
            'username': settings.rhsso.rhsso_user,
            'password': settings.rhsso.password,
        }
        session.rhsso_login.login(login_details)
        view = session.rhsso_login.logout()
        assert view['login_again'] == "Click to log in again"
        session.rhsso_login.login(login_details, external_login=True)
        actual_user = session.task.read_all(widget_names="current_user")['current_user']
        assert settings.rhsso.rhsso_user in actual_user


@destructive
def test_session_expire_rhsso_idle_timeout(
    enable_external_auth_rhsso, rhsso_setting_setup_with_timeout, session
):
    """Verify the idle session expiration timeout with external authentication RH-SSO

    :id: 80247b30-a988-11ea-943c-d46d6dd3b5b2

    :steps:
        1. Change the idle timeout settings for the External Authentication
        2. Login into Satellite using RHSSO login and wait for the idle timeout

    :expectedresults: After completion of the idle timeout user session
        should get expired
    """
    with session(login=False):
        session.rhsso_login.login(
            {'username': settings.rhsso.rhsso_user, 'password': settings.rhsso.password}
        )
        sleep(360)
        with raises(NavigationTriesExceeded) as error:
            session.task.read_all(widget_names="current_user")['current_user']
        assert error.typename == "NavigationTriesExceeded"


@destructive
def test_external_new_user_login_and_check_count_rhsso(
    enable_external_auth_rhsso, external_user_count, rhsso_setting_setup, session
):
    """Verify the external new user login and verify the external user count

    :id: bf938ea2-6df9-11ea-a7cf-951107ed0bbb

    :setup: Enroll the RH-SSO Configuration for External Authentication

    :CaseImportance: Medium

    :steps:
        1. Create new user on RHSSO Instance and Update the Settings in Satellite
        2. Verify the login for that user

    :expectedresults: New User created in RHSSO server should able to get log-in
        and correct count shown for external users
    """
    client_id = get_rhsso_client_id()
    user_details = create_new_rhsso_user(client_id)
    login_details = {
        'username': user_details['username'],
        'password': settings.rhsso.password,
    }
    with Session(login=False) as rhsso_session:
        rhsso_session.rhsso_login.login(login_details)
        actual_user = rhsso_session.task.read_all(widget_names="current_user")['current_user']
        assert user_details['firstName'] in actual_user
    users = entities.User().search()
    updated_count = len([user for user in users if user.auth_source_name == 'External'])
    assert updated_count == external_user_count + 1
    # checking delete user can't login anymore
    delete_rhsso_user(user_details['username'])
    with Session(login=False) as rhsso_session:
        with raises(NavigationTriesExceeded) as error:
            rhsso_session.rhsso_login.login(login_details)
            rhsso_session.task.read_all()
        assert error.typename == "NavigationTriesExceeded"


@pytest.mark.skip_if_open("BZ:1873439")
@destructive
def test_login_failure_rhsso_user_if_internal_user_exist(
    enable_external_auth_rhsso, rhsso_setting_setup, session, module_org, module_loc
):
    """Verify the failure of login for the external rhsso user in case same username
    internal user exists

    :id: e573902c-ed1a-11ea-835a-d46d6dd3b5b2

    :BZ: 1873439

    :CaseImportance: High

    :steps:
        1. create an internal user
        2. create a rhsso user with same username mentioned in internal user
        3. update the satellite to use rhsso and now try login using external rhsso user

    :expectedresults: external rhsso user should not able to login with same username as internal
    """
    client_id = get_rhsso_client_id()
    username = gen_string('alpha')
    entities.User(
        admin=True,
        default_organization=module_org,
        default_location=module_loc,
        login=username,
        password=settings.rhsso.password,
    ).create()
    external_rhsso_user = create_new_rhsso_user(client_id, username=username)
    login_details = {
        'username': external_rhsso_user['username'],
        'password': settings.rhsso.password,
    }
    with Session(login=False) as rhsso_session:
        with raises(NavigationTriesExceeded) as error:
            rhsso_session.rhsso_login.login(login_details)
            rhsso_session.task.read_all()
        assert error.typename == "NavigationTriesExceeded"


@tier2
def test_positive_test_connection_functionality(session, ldap_data, ipa_data):
    """Verify for a positive test connection response

    :id: 5daf3976-9b5c-11ea-96f8-4ceb42ab8dbc

    :steps: Assert test connection of AD and IPA.

    :expectedresults: Positive test connection of AD and IPA
    """
    with session:
        for ldap_host in (ldap_data['ldap_hostname'], ipa_data['ldap_ipa_hostname']):
            session.ldapauthentication.test_connection({'ldap_server.host': ldap_host})


@tier2
def test_negative_login_with_incorrect_password(test_name):
    """Attempt to login in Satellite an IDM user with the wrong password

    :id: 3f09de90-a656-11ea-aa43-4ceb42ab8dbc

    :steps:
        1. Randomaly generate a string as a incorrect password.
        2. Try login with the incorrect password

    :expectedresults: Login fails
    """
    incorrect_password = gen_string('alphanumeric')
    username = settings.ipa.user_ipa
    with Session(test_name, user=username, password=incorrect_password) as ldapsession:
        with raises(NavigationTriesExceeded) as error:
            ldapsession.user.search('')
        assert error.typename == "NavigationTriesExceeded"


@tier2
def test_negative_login_with_disable_user(ipa_data, auth_source_ipa):
    """Disabled IDM user cannot login

    :id: 49f28006-aa1f-11ea-90d3-4ceb42ab8dbc

    :steps: Try login from the disabled user

    :expectedresults: Login fails
    """
    with Session(
        user=ipa_data['disabled_user_ipa'], password=ipa_data['ldap_ipa_user_passwd']
    ) as ldapsession:
        with raises(NavigationTriesExceeded) as error:
            ldapsession.user.search('')
        assert error.typename == "NavigationTriesExceeded"


@tier2
def test_email_of_the_user_should_be_copied(session, auth_source_ipa, ipa_data, ldap_tear_down):
    """Email of the user created in idm server ( set as external authorization source)
    should be copied to the satellite.

    :id: 9ce7d7c6-dc73-11ea-8a97-4ceb42ab8dbc

    :steps:
        1. Create a new auth source with onthefly enabled
        2. Login to the satellite with the user (from IDM) to create the account
        3. Assert the email of the newly created user

    :expectedresults: Email is copied to Satellite:
    """
    run_command(
        cmd=f"echo {settings.ipa.password_ipa} | kinit admin", hostname=settings.ipa.hostname_ipa
    )
    result = run_command(
        cmd=f"ipa user-find --login {ipa_data['user_ipa']}", hostname=settings.ipa.hostname_ipa
    )
    for line in result:
        if 'Email' in line:
            _, result = line.split(': ', 2)
            break
    with Session(
        user=ipa_data['user_ipa'], password=ipa_data['ldap_ipa_user_passwd']
    ) as ldapsession:
        ldapsession.task.read_all()
    with session:
        user_value = session.user.read(ipa_data['user_ipa'])
        assert user_value['user']['mail'] == result


@tier2
def test_deleted_idm_user_should_not_be_able_to_login(auth_source_ipa, ldap_tear_down):
    """After deleting a user in IDM, user should not be able to login into satellite

    :id: 18ad0526-e083-11ea-b1ad-4ceb42ab8dbc

    :steps:
        1. Create a new auth source with onthefly enabled
        2. Create a new user in IDM and assigning a group to it.
        3. Login to satellite to create the user
        4. Delete the user from IDM
        5. Try login to the satellite from the user

    :expectedresults: User login fails
    """
    result = ssh.command(
        cmd=f"echo {settings.ipa.password_ipa} | kinit admin", hostname=settings.ipa.hostname_ipa
    )
    assert result.return_code == 0
    test_user = gen_string('alpha')
    add_user_cmd = (
        f"echo {settings.ipa.password_ipa} | ipa user-add {test_user} --first"
        f"={test_user} --last={test_user} --password"
    )
    result = ssh.command(cmd=add_user_cmd, hostname=settings.ipa.hostname_ipa)
    assert result.return_code == 0
    group = settings.ipa.grpbasedn_ipa.split(',')
    for line in group:
        if 'group' in line:
            _, group = line.split('=')
            break
    result = ssh.command(
        cmd=f"ipa group-add-member {group} --user={test_user}", hostname=settings.ipa.hostname_ipa,
    )
    assert result.return_code == 0
    with Session(user=test_user, password=settings.ipa.password_ipa) as ldapsession:
        ldapsession.task.read_all()
    result = ssh.command(cmd=f"ipa user-del {test_user}", hostname=settings.ipa.hostname_ipa)
    assert result.return_code == 0
    with Session(user=test_user, password=settings.ipa.password_ipa) as ldapsession:
        with raises(NavigationTriesExceeded) as error:
            ldapsession.user.search('')
        assert error.typename == "NavigationTriesExceeded"


@tier2
def test_onthefly_functionality(session, ipa_data, ldap_tear_down):
    """IDM user will not be created automatically in Satellite if onthefly is
    disabled

    :id: 6998de30-ef77-11ea-a0ce-0c7a158cbff4

    :Steps:
        1. Create an auth source (IDM) with onthefly disabled
        2. Try login with a user from auth source

    :expectedresults: Login fails
    """
    ldap_auth_name = gen_string('alphanumeric')
    with session:
        session.ldapauthentication.create(
            {
                'ldap_server.name': ldap_auth_name,
                'ldap_server.host': ipa_data['ldap_ipa_hostname'],
                'ldap_server.server_type': LDAP_SERVER_TYPE['UI']['ipa'],
                'account.account_name': ipa_data['ldap_ipa_user_name'],
                'account.password': ipa_data['ldap_ipa_user_passwd'],
                'account.base_dn': ipa_data['ipa_base_dn'],
                'account.groups_base_dn': ipa_data['ipa_group_base_dn'],
                'account.onthefly_register': False,
                'attribute_mappings.login': LDAP_ATTR['login'],
                'attribute_mappings.first_name': LDAP_ATTR['firstname'],
                'attribute_mappings.last_name': LDAP_ATTR['surname'],
                'attribute_mappings.mail': LDAP_ATTR['mail'],
            }
        )
    with Session(user=ipa_data['user_ipa'], password=settings.ipa.password_ipa) as ldapsession:
        with raises(NavigationTriesExceeded) as error:
            ldapsession.user.search('')
        assert error.typename == "NavigationTriesExceeded"


@pytest.mark.stubbed
def test_login_logout_using_cac_card():
    """Verify Satellite Integration with RHSSO Server Login, Logout using CAC Card from Satellite UI

    :id: e79385ac-f679-11ea-b961-d46d6dd3b5b2

    :CaseImportance: High

    :CaseAutomation: ManualOnly

    :steps:
        1. configure the Satellite with RH-SSO instance
        2. configure the firefox to use the CAC card cert, insert the CAC card
        3. open the satellite url from firefox browser, authenticate using CAC card

    :expectedresults: Satellite login/logout should be successful
    """


@pytest.mark.stubbed
def test_timeout_and_cac_card_ejection():
    """Verify CAC card ejection and timeout with Satellite integrated with RHSSO

    :id: 8de96d2a-f67c-11ea-8a63-d46d6dd3b5b2

    :CaseImportance: High

    :CaseAutomation: ManualOnly

    :steps:
        1. configure the Satellite with RH-SSO instance
        2. configure the firefox to use the CAC card cert, insert the CAC card
        3. open the satellite url from firefox browser, authenticate using CAC card
        4. setup the timeout setting in satellite
        5. eject the cac card

    :expectedresults: Satellite should terminate the session after mentioned timeout in setting
    """


@tier2
@pytest.mark.skip_if_open("BZ:1670397")
def test_verify_attribute_of_users_are_updated(session, ldap_data, ldap_tear_down):
    """Verify if attributes of LDAP user are updated upon first login when
        onthefly is disabled

    :id: 163b346c-03be-11eb-acb9-0c7a158cbff4

    :Steps:
        1. Create authsource with onthefly disabled
        2. Create a user manually and select the authsource created
        3. Attributes of the user (like names and email) should be synced.

    :BZ: 1670397

    :expectedresults: The attributes should be synced.
    """
    ldap_auth_name = gen_string('alphanumeric')
    auth_source_name = 'LDAP-' + ldap_auth_name
    with session:
        session.ldapauthentication.create(
            {
                'ldap_server.name': ldap_auth_name,
                'ldap_server.host': ldap_data['ldap_hostname'],
                'ldap_server.server_type': LDAP_SERVER_TYPE['UI']['ad'],
                'account.account_name': ldap_data['ldap_user_name'],
                'account.password': ldap_data['ldap_user_passwd'],
                'account.base_dn': ldap_data['base_dn'],
                'account.onthefly_register': False,
                'account.groups_base_dn': ldap_data['group_base_dn'],
                'attribute_mappings.login': LDAP_ATTR['login_ad'],
                'attribute_mappings.first_name': LDAP_ATTR['firstname'],
                'attribute_mappings.last_name': LDAP_ATTR['surname'],
                'attribute_mappings.mail': LDAP_ATTR['mail'],
            }
        )
        session.user.create(
            {
                'user.login': ldap_data['ldap_user_name'],
                'user.auth': auth_source_name,
                'roles.admin': True,
            }
        )
    with Session(
        user=ldap_data['ldap_user_name'], password=ldap_data['ldap_user_passwd']
    ) as ldapsession:
        with raises(NavigationTriesExceeded) as error:
            ldapsession.user.search('')
        assert error.typename == "NavigationTriesExceeded"
    with session:
        user_values = session.user.read(ldap_data['ldap_user_name'])
        assert ldap_data['ldap_user_name'] == user_values['user']['login']
        assert ldap_data['ldap_user_name'] in user_values['user']['firstname']
        assert ldap_data['ldap_user_name'] in user_values['user']['lastname']
        assert ldap_data['ldap_user_name'] in user_values['user']['mail']


<<<<<<< HEAD
@pytest.mark.skip_if_open("BZ:1812688")
@tier2
def test_userlist_with_external_admin(session, auth_source_ipa, ldap_tear_down, groups_teardown):
    """All the external users should be displayed to all LDAP admins (internal and external).

    :id: 7c7bf34a-06f9-11eb-b174-d46d6dd3b5b2

    :steps:
        1. Create 2 groups on an IPA server: e.g. sat_admins and sat_users.
        2. On IPA, create user e.g. "idm_admin" and add to sat_admins.
        3. On IPA, create user e.g. "idm_user" and add to sat_users.
        4. Create IPA/IDM auth source
        5. Create 2 local groups on Satellite: sat_admins and sat_users, link them to their
            counterparts from IPA.
        6. Assign non-admin permissions to the sat_users group
        7. Check the Admin checkbox for the sat_admins group.
        8. On browser window 1, log into Satellite with user "idm_user"
            i.e. a member of the remote sat_users group.
        9. login with both local and remote admin and navigate to Administer > Users.

    :BZ: 1812688

    :expectedresults: show all users, remote or local, regardless of you being logged
        into Satellite as a local or remote admin.
    """
    # step 1, 2, 3 are already done from IDM and gather the data from settings
    sat_admins, sat_users = settings.ipa.groups
    idm_admin, idm_user = settings.ipa.group_users

    auth_source_name = f'LDAP-{auth_source_ipa.name}'
=======
@tier2
def test_positive_end_to_end_open_ldap_authsource(
    test_name, session, ldap_tear_down, open_ldap_data, module_org, module_loc
):
    """Create OpenLDAP auth_source with org and loc assigned.

    :id: f2fa0678-ff2f-11ea-b081-d46d6dd3b5b2

    :steps:
        1. Create a new LDAP Auth source with OpenLDAP, provide organization and
           location information.
        2. Fill in all the fields appropriately for OpenLDAP.

    :expectedresults: Whether creating LDAP Auth source with OpenLDAP and
        associating org and loc is successful.
    """
    ldap_auth_name = gen_string('alphanumeric')
    with session:
        session.ldapauthentication.create(
            {
                'ldap_server.name': ldap_auth_name,
                'ldap_server.host': open_ldap_data.hostname,
                'ldap_server.ldaps': False,
                'ldap_server.server_type': LDAP_SERVER_TYPE['UI']['posix'],
                'account.account_name': open_ldap_data.username,
                'account.password': open_ldap_data.password,
                'account.base_dn': open_ldap_data.base_dn,
                'account.onthefly_register': True,
                'locations.resources.assigned': [module_loc.name],
                'organizations.resources.assigned': [module_org.name],
            }
        )
        session.organization.select(org_name=module_org.name)
        session.location.select(loc_name=module_loc.name)
        assert session.ldapauthentication.read_table_row(ldap_auth_name)['Name'] == ldap_auth_name
        ldap_source = session.ldapauthentication.read(ldap_auth_name)
        assert ldap_source['ldap_server']['name'] == ldap_auth_name
        assert ldap_source['ldap_server']['host'] == open_ldap_data.hostname
        assert ldap_source['ldap_server']['port'] == '389'
    user_name = open_ldap_data.open_ldap_user
    with Session(test_name, user_name, open_ldap_data.password) as ldapsession:
        with raises(NavigationTriesExceeded):
            ldapsession.usergroup.search('')
        assert user_name.capitalize() in ldapsession.task.read_all()['current_user']


@pytest.mark.skip_if_open("BZ:1883209")
@tier2
def test_positive_group_sync_open_ldap_authsource(
    test_name, session, auth_source_open_ldap, ldap_usergroup_name, ldap_tear_down, open_ldap_data
):
    """Associate katello roles to User Group. [belonging to external OpenLDAP User Group.]

    :id: 11d148bc-015c-11eb-8043-d46d6dd3b5b2

    :BZ: 1883209

    :Steps:
        1. Create an UserGroup.
        2. Assign some foreman roles to UserGroup.
        3. Create and associate an External OpenLDAP UserGroup.

    :expectedresults: Whether a User belonging to User Group is able to access katello
        entities as per roles.
    """
    ak_name = gen_string('alpha')
    auth_source_name = 'LDAP-' + auth_source_open_ldap.name
>>>>>>> fc18fcf5
    user_permissions = {'Katello::ActivationKey': PERMISSIONS['Katello::ActivationKey']}
    katello_role = entities.Role().create()
    create_role_permissions(katello_role, user_permissions)
    with session:
        session.usergroup.create(
            {
<<<<<<< HEAD
                'usergroup.name': 'sat_users',
                'roles.resources.assigned': [katello_role.name],
                'external_groups.name': sat_users,
                'external_groups.auth_source': auth_source_name,
            }
        )
        session.usergroup.create(
            {
                'usergroup.name': 'sat_admins',
                'roles.admin': True,
                'external_groups.name': sat_admins,
                'external_groups.auth_source': auth_source_name,
            }
        )
    with Session(user=idm_user, password=settings.server.ssh_password) as ldapsession:
        assert idm_user in ldapsession.task.read_all()['current_user']

    # verify the users count with local admin and remote/external admin
    with Session(user=idm_admin, password=settings.server.ssh_password) as remote_admin_session:
        with Session(
            user=settings.server.admin_username, password=settings.server.admin_password
        ) as local_admin_session:
            assert local_admin_session.user.search(idm_user)[0]['Username'] == idm_user
            assert remote_admin_session.user.search(idm_user)[0]['Username'] == idm_user
=======
                'usergroup.name': ldap_usergroup_name,
                'roles.resources.assigned': [katello_role.name],
                'external_groups.name': EXTERNAL_GROUP_NAME,
                'external_groups.auth_source': auth_source_name,
            }
        )
        assert session.usergroup.search(ldap_usergroup_name)[0]['Name'] == ldap_usergroup_name
        session.usergroup.refresh_external_group(ldap_usergroup_name, EXTERNAL_GROUP_NAME)
    user_name = open_ldap_data.open_ldap_user
    with Session(test_name, user_name, open_ldap_data.password) as session:
        with raises(NavigationTriesExceeded):
            session.architecture.search('')
        session.activationkey.create({'name': ak_name})
        assert session.activationkey.search(ak_name)[0]['Name'] == ak_name
        current_user = session.activationkey.read(ak_name, 'current_user')['current_user']
        assert user_name.capitalize() in current_user
>>>>>>> fc18fcf5
<|MERGE_RESOLUTION|>--- conflicted
+++ resolved
@@ -1419,7 +1419,6 @@
         assert ldap_data['ldap_user_name'] in user_values['user']['mail']
 
 
-<<<<<<< HEAD
 @pytest.mark.skip_if_open("BZ:1812688")
 @tier2
 def test_userlist_with_external_admin(session, auth_source_ipa, ldap_tear_down, groups_teardown):
@@ -1450,7 +1449,38 @@
     idm_admin, idm_user = settings.ipa.group_users
 
     auth_source_name = f'LDAP-{auth_source_ipa.name}'
-=======
+    user_permissions = {'Katello::ActivationKey': PERMISSIONS['Katello::ActivationKey']}
+    katello_role = entities.Role().create()
+    create_role_permissions(katello_role, user_permissions)
+    with session:
+        session.usergroup.create(
+            {
+                'usergroup.name': 'sat_users',
+                'roles.resources.assigned': [katello_role.name],
+                'external_groups.name': sat_users,
+                'external_groups.auth_source': auth_source_name,
+            }
+        )
+        session.usergroup.create(
+            {
+                'usergroup.name': 'sat_admins',
+                'roles.admin': True,
+                'external_groups.name': sat_admins,
+                'external_groups.auth_source': auth_source_name,
+            }
+        )
+    with Session(user=idm_user, password=settings.server.ssh_password) as ldapsession:
+        assert idm_user in ldapsession.task.read_all()['current_user']
+
+    # verify the users count with local admin and remote/external admin
+    with Session(user=idm_admin, password=settings.server.ssh_password) as remote_admin_session:
+        with Session(
+            user=settings.server.admin_username, password=settings.server.admin_password
+        ) as local_admin_session:
+            assert local_admin_session.user.search(idm_user)[0]['Username'] == idm_user
+            assert remote_admin_session.user.search(idm_user)[0]['Username'] == idm_user
+
+
 @tier2
 def test_positive_end_to_end_open_ldap_authsource(
     test_name, session, ldap_tear_down, open_ldap_data, module_org, module_loc
@@ -1518,39 +1548,12 @@
     """
     ak_name = gen_string('alpha')
     auth_source_name = 'LDAP-' + auth_source_open_ldap.name
->>>>>>> fc18fcf5
     user_permissions = {'Katello::ActivationKey': PERMISSIONS['Katello::ActivationKey']}
     katello_role = entities.Role().create()
     create_role_permissions(katello_role, user_permissions)
     with session:
         session.usergroup.create(
             {
-<<<<<<< HEAD
-                'usergroup.name': 'sat_users',
-                'roles.resources.assigned': [katello_role.name],
-                'external_groups.name': sat_users,
-                'external_groups.auth_source': auth_source_name,
-            }
-        )
-        session.usergroup.create(
-            {
-                'usergroup.name': 'sat_admins',
-                'roles.admin': True,
-                'external_groups.name': sat_admins,
-                'external_groups.auth_source': auth_source_name,
-            }
-        )
-    with Session(user=idm_user, password=settings.server.ssh_password) as ldapsession:
-        assert idm_user in ldapsession.task.read_all()['current_user']
-
-    # verify the users count with local admin and remote/external admin
-    with Session(user=idm_admin, password=settings.server.ssh_password) as remote_admin_session:
-        with Session(
-            user=settings.server.admin_username, password=settings.server.admin_password
-        ) as local_admin_session:
-            assert local_admin_session.user.search(idm_user)[0]['Username'] == idm_user
-            assert remote_admin_session.user.search(idm_user)[0]['Username'] == idm_user
-=======
                 'usergroup.name': ldap_usergroup_name,
                 'roles.resources.assigned': [katello_role.name],
                 'external_groups.name': EXTERNAL_GROUP_NAME,
@@ -1566,5 +1569,4 @@
         session.activationkey.create({'name': ak_name})
         assert session.activationkey.search(ak_name)[0]['Name'] == ak_name
         current_user = session.activationkey.read(ak_name, 'current_user')['current_user']
-        assert user_name.capitalize() in current_user
->>>>>>> fc18fcf5
+        assert user_name.capitalize() in current_user