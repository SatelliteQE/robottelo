"""Test class for Active Directory Feature

:Requirement: Ldapauthsource

:CaseAutomation: Automated

:CaseLevel: Integration

:CaseComponent: LDAP

:TestType: Functional

:CaseImportance: High

:Upstream: No
"""
import os
from time import sleep

import pyotp
import pytest
from airgun.session import Session
from fauxfactory import gen_url
from nailgun import entities
from navmazing import NavigationTriesExceeded
from pytest import raises
from pytest import skip

from robottelo import ssh
from robottelo.api.utils import create_role_permissions
from robottelo.config import settings
from robottelo.constants import CERT_PATH
from robottelo.constants import LDAP_ATTR
from robottelo.constants import LDAP_SERVER_TYPE
from robottelo.constants import PERMISSIONS
from robottelo.datafactory import gen_string
from robottelo.decorators import destructive
from robottelo.decorators import fixture
from robottelo.decorators import run_in_one_thread
from robottelo.decorators import setting_is_set
from robottelo.decorators import skip_if_not_set
from robottelo.decorators import tier2
from robottelo.decorators import upgrade
from robottelo.helpers import file_downloader
from robottelo.rhsso_utils import create_new_rhsso_user
from robottelo.rhsso_utils import delete_rhsso_user
from robottelo.rhsso_utils import get_rhsso_client_id
from robottelo.rhsso_utils import run_command

pytestmark = [run_in_one_thread]

EXTERNAL_GROUP_NAME = 'foobargroup'

if not setting_is_set('ldap'):
    skip('skipping tests due to missing ldap settings', allow_module_level=True)


def set_certificate_in_satellite(server_type):
    """update the cert settings in satellite based on type of ldap server"""
    if server_type == 'IPA':
        idm_cert_path_url = os.path.join(settings.ipa.hostname_ipa, 'ipa/config/ca.crt')
        file_downloader(
            file_url=idm_cert_path_url,
            local_path=CERT_PATH,
            file_name='ipa.crt',
            hostname=settings.server.hostname,
        )
    elif server_type == 'AD':
        ssh.command('yum -y --disableplugin=foreman-protector install cifs-utils')
        command = r'mount -t cifs -o username=administrator,pass={0} //{1}/c\$ /mnt'
        ssh.command(command.format(settings.ldap.password, settings.ldap.hostname))
        result = ssh.command(
            'cp /mnt/Users/Administrator/Desktop/satqe-QE-SAT6-AD-CA.cer {}'.format(CERT_PATH)
        )
        if result.return_code != 0:
            raise AssertionError('Failed to copy the AD server certificate at right path')
    result = ssh.command('update-ca-trust extract && restorecon -R {}'.format(CERT_PATH))
    if result.return_code != 0:
        raise AssertionError('Failed to update and trust the certificate')
    result = ssh.command('systemctl restart httpd')
    if result.return_code != 0:
        raise AssertionError(
            'Failed to restart the httpd after applying {} cert'.format(server_type)
        )


@fixture()
def ldap_usergroup_name():
    """Return some random usergroup name, and attempt to delete such usergroup when test finishes.
    """
    usergroup_name = gen_string('alphanumeric')
    yield usergroup_name
    user_groups = entities.UserGroup().search(query={'search': 'name="{}"'.format(usergroup_name)})
    if user_groups:
        user_groups[0].delete()


@fixture()
def ldap_tear_down():
    """Teardown the all ldap settings user, usergroup and ldap delete"""
    yield
    ldap_auth_sources = entities.AuthSourceLDAP().search()
    for ldap_auth in ldap_auth_sources:
        users = entities.User(auth_source=ldap_auth).search()
        for user in users:
            user.delete()
        ldap_auth.delete()


@fixture()
def external_user_count():
    """return the external auth source user count"""
    users = entities.User().search()
    yield len([user for user in users if user.auth_source_name == 'External'])


def generate_otp(secret):
    """Return the time_based_otp """
    time_otp = pyotp.TOTP(secret)
    return time_otp.now()


@tier2
def test_positive_end_to_end_ad(session, ldap_tear_down, ldap_data):
    """Perform end to end testing for LDAP authentication component with AD

    :id: a6528239-e090-4379-a850-3900ee625b24

    :expectedresults: All expected CRUD actions finished successfully

    :CaseLevel: Integration

    :CaseImportance: High
    """
    new_server = gen_url()
    ldap_auth_name = gen_string('alphanumeric')
    with session:
        session.ldapauthentication.create(
            {
                'ldap_server.name': ldap_auth_name,
                'ldap_server.host': ldap_data['ldap_hostname'],
                'ldap_server.server_type': LDAP_SERVER_TYPE['UI']['ad'],
                'account.account_name': ldap_data['ldap_user_name'],
                'account.password': ldap_data['ldap_user_passwd'],
                'account.base_dn': ldap_data['base_dn'],
                'account.groups_base_dn': ldap_data['group_base_dn'],
                'attribute_mappings.login': LDAP_ATTR['login_ad'],
                'attribute_mappings.first_name': LDAP_ATTR['firstname'],
                'attribute_mappings.last_name': LDAP_ATTR['surname'],
                'attribute_mappings.mail': LDAP_ATTR['mail'],
            }
        )
        assert session.ldapauthentication.read_table_row(ldap_auth_name)['Name'] == ldap_auth_name
        session.ldapauthentication.update(ldap_auth_name, {'ldap_server.host': new_server})
        assert session.ldapauthentication.read_table_row(ldap_auth_name)['Server'] == new_server
        session.ldapauthentication.delete(ldap_auth_name)
        assert not session.ldapauthentication.read_table_row(ldap_auth_name)


@tier2
@upgrade
def test_positive_create_with_ad_org_and_loc(session, ldap_tear_down, ldap_data):
    """Create LDAP auth_source for AD with org and loc assigned.

    :id: 4f595af4-fc01-44c6-a614-a9ec827e3c3c

    :steps:
        1. Create a new LDAP Auth source with AD, provide organization and
           location information.
        2. Fill in all the fields appropriately for AD.

    :expectedresults: Whether creating LDAP Auth with AD and associating org
        and loc is successful.
    """
    org = entities.Organization().create()
    loc = entities.Location().create()
    ldap_auth_name = gen_string('alphanumeric')
    with session:
        session.ldapauthentication.create(
            {
                'ldap_server.name': ldap_auth_name,
                'ldap_server.host': ldap_data['ldap_hostname'],
                'ldap_server.server_type': LDAP_SERVER_TYPE['UI']['ad'],
                'account.account_name': ldap_data['ldap_user_name'],
                'account.password': ldap_data['ldap_user_passwd'],
                'account.base_dn': ldap_data['base_dn'],
                'account.groups_base_dn': ldap_data['group_base_dn'],
                'attribute_mappings.login': LDAP_ATTR['login_ad'],
                'attribute_mappings.first_name': LDAP_ATTR['firstname'],
                'attribute_mappings.last_name': LDAP_ATTR['surname'],
                'attribute_mappings.mail': LDAP_ATTR['mail'],
                'locations.resources.assigned': [loc.name],
                'organizations.resources.assigned': [org.name],
            }
        )
        session.organization.select(org_name=org.name)
        session.location.select(loc_name=loc.name)
        assert session.ldapauthentication.read_table_row(ldap_auth_name)['Name'] == ldap_auth_name
        ldap_source = session.ldapauthentication.read(ldap_auth_name)
        assert ldap_source['ldap_server']['name'] == ldap_auth_name
        assert ldap_source['ldap_server']['host'] == ldap_data['ldap_hostname']
        assert ldap_source['ldap_server']['port'] == '389'
        assert ldap_source['ldap_server']['server_type'] == LDAP_SERVER_TYPE['UI']['ad']
        assert ldap_source['account']['account_name'] == ldap_data['ldap_user_name']
        assert ldap_source['account']['base_dn'] == ldap_data['base_dn']
        assert ldap_source['account']['groups_base_dn'] == ldap_data['group_base_dn']
        assert not ldap_source['account']['onthefly_register']
        assert ldap_source['account']['usergroup_sync']
        assert ldap_source['attribute_mappings']['login'] == LDAP_ATTR['login_ad']
        assert ldap_source['attribute_mappings']['first_name'] == LDAP_ATTR['firstname']
        assert ldap_source['attribute_mappings']['last_name'] == LDAP_ATTR['surname']
        assert ldap_source['attribute_mappings']['mail'] == LDAP_ATTR['mail']


@skip_if_not_set('ipa')
@tier2
def test_positive_create_with_idm_org_and_loc(session, ldap_tear_down, ipa_data):
    """Create LDAP auth_source for IDM with org and loc assigned.

    :id: bc70bcff-1241-4d8e-9713-da752d6c4798

    :steps:
        1. Create a new LDAP Auth source with IDM, provide organization and
           location information.
        2. Fill in all the fields appropriately for IDM.

    :expectedresults: Whether creating LDAP Auth source with IDM and
        associating org and loc is successful.
    """
    org = entities.Organization().create()
    loc = entities.Location().create()
    ldap_auth_name = gen_string('alphanumeric')
    with session:
        session.ldapauthentication.create(
            {
                'ldap_server.name': ldap_auth_name,
                'ldap_server.host': ipa_data['ldap_ipa_hostname'],
                'ldap_server.server_type': LDAP_SERVER_TYPE['UI']['ipa'],
                'account.account_name': ipa_data['ldap_ipa_user_name'],
                'account.password': ipa_data['ldap_ipa_user_passwd'],
                'account.base_dn': ipa_data['ipa_base_dn'],
                'account.groups_base_dn': ipa_data['ipa_group_base_dn'],
                'attribute_mappings.login': LDAP_ATTR['login'],
                'attribute_mappings.first_name': LDAP_ATTR['firstname'],
                'attribute_mappings.last_name': LDAP_ATTR['surname'],
                'attribute_mappings.mail': LDAP_ATTR['mail'],
                'locations.resources.assigned': [loc.name],
                'organizations.resources.assigned': [org.name],
            }
        )
        session.organization.select(org_name=org.name)
        session.location.select(loc_name=loc.name)
        assert session.ldapauthentication.read_table_row(ldap_auth_name)['Name'] == ldap_auth_name
        ldap_source = session.ldapauthentication.read(ldap_auth_name)
        assert ldap_source['ldap_server']['name'] == ldap_auth_name
        assert ldap_source['ldap_server']['host'] == ipa_data['ldap_ipa_hostname']
        assert ldap_source['ldap_server']['port'] == '389'
        assert ldap_source['ldap_server']['server_type'] == LDAP_SERVER_TYPE['UI']['ipa']
        assert ldap_source['account']['account_name'] == ipa_data['ldap_ipa_user_name']
        assert ldap_source['account']['base_dn'] == ipa_data['ipa_base_dn']
        assert ldap_source['account']['groups_base_dn'] == ipa_data['ipa_group_base_dn']
        assert not ldap_source['account']['onthefly_register']
        assert ldap_source['account']['usergroup_sync']
        assert ldap_source['attribute_mappings']['login'] == LDAP_ATTR['login']
        assert ldap_source['attribute_mappings']['first_name'] == LDAP_ATTR['firstname']
        assert ldap_source['attribute_mappings']['last_name'] == LDAP_ATTR['surname']
        assert ldap_source['attribute_mappings']['mail'] == LDAP_ATTR['mail']


@skip_if_not_set('ipa')
@destructive
def test_positive_create_with_idm_https(session, test_name, ldap_tear_down, ipa_data):
    """Create LDAP auth_source for IDM with HTTPS.

    :id: 7ff3daa4-2317-11ea-aeb8-d46d6dd3b5b2

    :steps:
        1. Create a new LDAP Auth source with IDM and HTTPS, provide organization and
           location information.
        2. Fill in all the fields appropriately for IDM.
        3. Login with existing LDAP user present in IDM.

    :BZ: 1785621

    :expectedresults: LDAP auth source for IDM with HTTPS should be successful and LDAP login
        should work as expected.
    """
    set_certificate_in_satellite(server_type='IPA')
    org = entities.Organization().create()
    loc = entities.Location().create()
    ldap_auth_name = gen_string('alphanumeric')
    with session:
        session.ldapauthentication.create(
            {
                'ldap_server.name': ldap_auth_name,
                'ldap_server.host': ipa_data['ldap_ipa_hostname'],
                'ldap_server.ldaps': True,
                'ldap_server.server_type': LDAP_SERVER_TYPE['UI']['ipa'],
                'account.account_name': ipa_data['ldap_ipa_user_name'],
                'account.password': ipa_data['ldap_ipa_user_passwd'],
                'account.base_dn': ipa_data['ipa_base_dn'],
                'account.groups_base_dn': ipa_data['ipa_group_base_dn'],
                'account.onthefly_register': True,
                'attribute_mappings.login': LDAP_ATTR['login'],
                'attribute_mappings.first_name': LDAP_ATTR['firstname'],
                'attribute_mappings.last_name': LDAP_ATTR['surname'],
                'attribute_mappings.mail': LDAP_ATTR['mail'],
                'locations.resources.assigned': [loc.name],
                'organizations.resources.assigned': [org.name],
            }
        )
        session.organization.select(org_name=org.name)
        session.location.select(loc_name=loc.name)
        assert session.ldapauthentication.read_table_row(ldap_auth_name)['Name'] == ldap_auth_name
        ldap_source = session.ldapauthentication.read(ldap_auth_name)
        assert ldap_source['ldap_server']['name'] == ldap_auth_name
        assert ldap_source['ldap_server']['host'] == ipa_data['ldap_ipa_hostname']
        assert ldap_source['ldap_server']['port'] == '636'
    username = settings.ipa.user_ipa
    full_name = '{} katello'.format(settings.ipa.user_ipa)
    with Session(test_name, username, ipa_data['ldap_ipa_user_passwd']) as ldapsession:
        with raises(NavigationTriesExceeded):
            ldapsession.usergroup.search('')
        assert ldapsession.task.read_all()['current_user'] == full_name


@destructive
def test_positive_create_with_ad_https(session, test_name, ldap_tear_down, ldap_data):
    """Create LDAP auth_source for AD with HTTPS.

    :id: 739a82a2-2b01-11ea-93ea-398446a2b98f

    :steps:
        1. Create a new LDAP Auth source with AD and HTTPS, provide organization and
           location information.
        2. Fill in all the fields appropriately for AD.
        3. Login with existing LDAP user present in AD.

    :BZ: 1785621

    :expectedresults: LDAP auth source for AD with HTTPS should be successful and LDAP login
        should work as expected.
    """
    set_certificate_in_satellite(server_type='AD')
    org = entities.Organization().create()
    loc = entities.Location().create()
    ldap_auth_name = gen_string('alphanumeric')
    with session:
        session.ldapauthentication.create(
            {
                'ldap_server.name': ldap_auth_name,
                'ldap_server.host': ldap_data['ldap_hostname'],
                'ldap_server.ldaps': True,
                'ldap_server.server_type': LDAP_SERVER_TYPE['UI']['ad'],
                'account.account_name': ldap_data['ldap_user_name'],
                'account.password': ldap_data['ldap_user_passwd'],
                'account.base_dn': ldap_data['base_dn'],
                'account.groups_base_dn': ldap_data['group_base_dn'],
                'account.onthefly_register': True,
                'attribute_mappings.login': LDAP_ATTR['login_ad'],
                'attribute_mappings.first_name': LDAP_ATTR['firstname'],
                'attribute_mappings.last_name': LDAP_ATTR['surname'],
                'attribute_mappings.mail': LDAP_ATTR['mail'],
                'locations.resources.assigned': [loc.name],
                'organizations.resources.assigned': [org.name],
            }
        )
        session.organization.select(org_name=org.name)
        session.location.select(loc_name=loc.name)
        assert session.ldapauthentication.read_table_row(ldap_auth_name)['Name'] == ldap_auth_name
        ldap_source = session.ldapauthentication.read(ldap_auth_name)
        assert ldap_source['ldap_server']['name'] == ldap_auth_name
        assert ldap_source['ldap_server']['host'] == ldap_data['ldap_hostname']
        assert ldap_source['ldap_server']['port'] == '636'
    with Session(test_name, settings.ldap.username, ldap_data['ldap_user_passwd']) as ldapsession:
        with raises(NavigationTriesExceeded):
            ldapsession.usergroup.search('')
        assert ldapsession.task.read_all()['current_user'] == settings.ldap.username


@tier2
def test_positive_add_katello_role(
    test_name, session, auth_source, ldap_usergroup_name, ldap_tear_down, ldap_data
):
    """Associate katello roles to User Group.
    [belonging to external AD User Group.]

    :id: aa5e3bf4-cb42-43a4-93ea-a2eea54b847a

    :Steps:

        1. Create an UserGroup.
        2. Assign some foreman roles to UserGroup.
        3. Create and associate an External AD UserGroup.

    :expectedresults: Whether a User belonging to User Group is able to
        access katello entities as per roles.
    """
    ak_name = gen_string('alpha')
    auth_source_name = 'LDAP-' + auth_source.name
    user_permissions = {'Katello::ActivationKey': PERMISSIONS['Katello::ActivationKey']}
    katello_role = entities.Role().create()
    create_role_permissions(katello_role, user_permissions)
    with session:
        session.usergroup.create(
            {
                'usergroup.name': ldap_usergroup_name,
                'roles.resources.assigned': [katello_role.name],
                'external_groups.name': EXTERNAL_GROUP_NAME,
                'external_groups.auth_source': auth_source_name,
            }
        )
        assert session.usergroup.search(ldap_usergroup_name)[0]['Name'] == ldap_usergroup_name
        session.usergroup.refresh_external_group(ldap_usergroup_name, EXTERNAL_GROUP_NAME)
    with Session(test_name, ldap_data['ldap_user_name'], ldap_data['ldap_user_passwd']) as session:
        with raises(NavigationTriesExceeded):
            session.architecture.search('')
        session.activationkey.create({'name': ak_name})
        assert session.activationkey.search(ak_name)[0]['Name'] == ak_name
        current_user = session.activationkey.read(ak_name, 'current_user')['current_user']
        assert current_user == ldap_data['ldap_user_name']


@upgrade
@tier2
def test_positive_update_external_roles(
    test_name, session, auth_source, ldap_usergroup_name, ldap_tear_down, ldap_data
):
    """Added AD UserGroup roles get pushed down to user

    :id: f3ca1aae-5461-4af3-a508-82679bb6afed

    :setup: assign additional roles to the UserGroup

    :steps:
        1. Create an UserGroup.
        2. Assign some roles to UserGroup.
        3. Create an External AD UserGroup as per the UserGroup name in AD.
        4. Login to sat6 with the AD user.
        5. Assign additional roles to the UserGroup.
        6. Login to sat6 with LDAP user that is part of aforementioned
           UserGroup.

    :expectedresults: User has access to all NEW functional areas that are
        assigned to aforementioned UserGroup.
    """
    ak_name = gen_string('alpha')
    auth_source_name = 'LDAP-' + auth_source.name
    location_name = gen_string('alpha')
    foreman_role = entities.Role().create()
    katello_role = entities.Role().create()
    foreman_permissions = {'Location': PERMISSIONS['Location']}
    katello_permissions = {'Katello::ActivationKey': PERMISSIONS['Katello::ActivationKey']}
    create_role_permissions(foreman_role, foreman_permissions)
    create_role_permissions(katello_role, katello_permissions)
    with session:
        session.usergroup.create(
            {
                'usergroup.name': ldap_usergroup_name,
                'roles.resources.assigned': [foreman_role.name],
                'external_groups.name': EXTERNAL_GROUP_NAME,
                'external_groups.auth_source': auth_source_name,
            }
        )
        assert session.usergroup.search(ldap_usergroup_name)[0]['Name'] == ldap_usergroup_name
        with Session(
            test_name, ldap_data['ldap_user_name'], ldap_data['ldap_user_passwd']
        ) as ldapsession:
            with raises(NavigationTriesExceeded):
                ldapsession.architecture.search('')
            ldapsession.location.create({'name': location_name})
            assert ldapsession.location.search(location_name)[0]['Name'] == location_name
            current_user = ldapsession.location.read(location_name, 'current_user')['current_user']
            assert current_user == ldap_data['ldap_user_name']
        session.usergroup.update(
            ldap_usergroup_name, {'roles.resources.assigned': [katello_role.name]}
        )
        session.usergroup.refresh_external_group(ldap_usergroup_name, EXTERNAL_GROUP_NAME)
    with Session(test_name, ldap_data['ldap_user_name'], ldap_data['ldap_user_passwd']) as session:
        session.activationkey.create({'name': ak_name})
        assert session.activationkey.search(ak_name)[0]['Name'] == ak_name
        current_user = session.activationkey.read(ak_name, 'current_user')['current_user']
        assert current_user == ldap_data['ldap_user_name']


@tier2
@upgrade
def test_positive_delete_external_roles(
    test_name, session, auth_source, ldap_usergroup_name, ldap_tear_down, ldap_data
):
    """Deleted AD UserGroup roles get pushed down to user

    :id: 479bc8fe-f6a3-4c89-8c7e-3d997315383f

    :setup: delete roles from an AD UserGroup

    :steps:
        1. Create an UserGroup.
        2. Assign some roles to UserGroup.
        3. Create an External AD UserGroup as per the UserGroup name in AD.
        4. Login to sat6 with the AD user.
        5. Unassign some of the existing roles of the UserGroup.
        6. Login to sat6 with LDAP user that is part of aforementioned
           UserGroup.

    :expectedresults: User no longer has access to all deleted functional
        areas that were assigned to aforementioned UserGroup.
    """
    auth_source_name = 'LDAP-' + auth_source.name
    location_name = gen_string('alpha')
    foreman_role = entities.Role().create()
    foreman_permissions = {'Location': PERMISSIONS['Location']}
    create_role_permissions(foreman_role, foreman_permissions)
    with session:
        session.usergroup.create(
            {
                'usergroup.name': ldap_usergroup_name,
                'roles.resources.assigned': [foreman_role.name],
                'external_groups.name': EXTERNAL_GROUP_NAME,
                'external_groups.auth_source': auth_source_name,
            }
        )
        assert session.usergroup.search(ldap_usergroup_name)[0]['Name'] == ldap_usergroup_name
        with Session(
            test_name, ldap_data['ldap_user_name'], ldap_data['ldap_user_passwd']
        ) as ldapsession:
            with raises(NavigationTriesExceeded):
                ldapsession.architecture.search('')
            ldapsession.location.create({'name': location_name})
            assert ldapsession.location.search(location_name)[0]['Name'] == location_name
            current_user = ldapsession.location.read(location_name, 'current_user')['current_user']
            assert current_user == ldap_data['ldap_user_name']
        session.usergroup.update(
            ldap_usergroup_name, {'roles.resources.unassigned': [foreman_role.name]}
        )
    with Session(
        test_name, ldap_data['ldap_user_name'], ldap_data['ldap_user_passwd']
    ) as ldapsession:
        with raises(NavigationTriesExceeded):
            ldapsession.location.create({'name': gen_string('alpha')})


@tier2
def test_positive_update_external_user_roles(
    test_name, session, auth_source, ldap_usergroup_name, ldap_tear_down, ldap_data
):
    """Assure that user has roles/can access feature areas for
    additional roles assigned outside any roles assigned by his group

    :id: a487f7d6-22f2-4e42-b34f-8d984f721c83

    :setup: Assign roles to UserGroup and configure external UserGroup
        subsequently assign specified roles to the user(s).  roles that are
        not part of the larger UserGroup

    :steps:
        1. Create an UserGroup.
        2. Assign some roles to UserGroup.
        3. Create an External AD UserGroup as per the UserGroup name in AD.
        4. Assign some more roles to a User(which is part of external AD
           UserGroup) at the User level.
        5. Login to sat6 with the above AD user and attempt to access areas
           assigned specifically to user.

    :expectedresults: User can access not only those feature areas in his
        UserGroup but those additional feature areas / roles assigned
        specifically to user
    """
    ak_name = gen_string('alpha')
    auth_source_name = 'LDAP-' + auth_source.name
    location_name = gen_string('alpha')
    foreman_role = entities.Role().create()
    katello_role = entities.Role().create()
    foreman_permissions = {'Location': PERMISSIONS['Location']}
    katello_permissions = {'Katello::ActivationKey': PERMISSIONS['Katello::ActivationKey']}
    create_role_permissions(foreman_role, foreman_permissions)
    create_role_permissions(katello_role, katello_permissions)
    with session:
        session.usergroup.create(
            {
                'usergroup.name': ldap_usergroup_name,
                'roles.resources.assigned': [foreman_role.name],
                'external_groups.name': EXTERNAL_GROUP_NAME,
                'external_groups.auth_source': auth_source_name,
            }
        )
        assert session.usergroup.search(ldap_usergroup_name)[0]['Name'] == ldap_usergroup_name
        with Session(
            test_name, ldap_data['ldap_user_name'], ldap_data['ldap_user_passwd']
        ) as ldapsession:
            ldapsession.location.create({'name': location_name})
            assert ldapsession.location.search(location_name)[0]['Name'] == location_name
            current_user = ldapsession.location.read(location_name, 'current_user')['current_user']
            assert current_user == ldap_data['ldap_user_name']
        session.user.update(
            ldap_data['ldap_user_name'], {'roles.resources.assigned': [katello_role.name]}
        )
    with Session(test_name, ldap_data['ldap_user_name'], ldap_data['ldap_user_passwd']) as session:
        with raises(NavigationTriesExceeded):
            ldapsession.architecture.search('')
        session.activationkey.create({'name': ak_name})
        assert session.activationkey.search(ak_name)[0]['Name'] == ak_name
        current_user = session.activationkey.read(ak_name, 'current_user')['current_user']
        assert current_user == ldap_data['ldap_user_name']


@tier2
def test_positive_add_admin_role_with_org_loc(
    test_name, session, auth_source, ldap_usergroup_name, module_org, ldap_tear_down, ldap_data
):
    """Associate Admin role to User Group with org and loc set.
    [belonging to external AD User Group.]

    :id: 00841778-f89e-4445-a6c6-f1470b6da32e

    :setup: LDAP Auth Source should be created with Org and Location
            Associated.

    :Steps:
        1. Create an UserGroup.
        2. Assign admin role to UserGroup.
        3. Create and associate an External AD UserGroup.

    :expectedresults: Whether a User belonging to User Group is able to
        access some of the pages, with the associated org and loc
        in LDAP Auth source page as the context set.
    """
    ak_name = gen_string('alpha')
    auth_source_name = 'LDAP-' + auth_source.name
    location_name = gen_string('alpha')
    with session:
        session.usergroup.create(
            {
                'usergroup.name': ldap_usergroup_name,
                'roles.admin': True,
                'external_groups.name': EXTERNAL_GROUP_NAME,
                'external_groups.auth_source': auth_source_name,
            }
        )
        assert session.usergroup.search(ldap_usergroup_name)[0]['Name'] == ldap_usergroup_name
    with Session(test_name, ldap_data['ldap_user_name'], ldap_data['ldap_user_passwd']) as session:
        session.location.create({'name': location_name})
        assert session.location.search(location_name)[0]['Name'] == location_name
        location = session.location.read(location_name, ['current_user', 'primary'])
        assert location['current_user'] == ldap_data['ldap_user_name']
        assert location['primary']['name'] == location_name
        session.organization.select(module_org.name)
        session.activationkey.create({'name': ak_name})
        assert session.activationkey.search(ak_name)[0]['Name'] == ak_name
        ak = session.activationkey.read(ak_name, 'details.name')
        assert ak['details']['name'] == ak_name


@tier2
def test_positive_add_foreman_role_with_org_loc(
    test_name,
    session,
    auth_source,
    ldap_usergroup_name,
    module_org,
    module_loc,
    ldap_tear_down,
    ldap_data,
):
    """Associate foreman roles to User Group with org and loc set.
    [belonging to external AD User Group.]

    :id: b39d7b2a-6d78-4c35-969a-37c8317ce64f

    :setup: LDAP Auth Source should be created with Org and Location
            Associated.

    :Steps:

        1. Create an UserGroup.
        2. Assign some foreman roles to UserGroup.
        3. Create and associate an External AD UserGroup.

    :expectedresults: Whether a User belonging to User Group is able to
        access foreman entities as per roles, with the associated org and
        loc in LDAP Auth source page as the context set.
    """
    auth_source_name = 'LDAP-' + auth_source.name
    name = gen_string('alpha')
    user_permissions = {
        'Hostgroup': PERMISSIONS['Hostgroup'],
        'Location': ['assign_locations'],
        'Organization': ['assign_organizations'],
    }
    foreman_role = entities.Role().create()
    create_role_permissions(foreman_role, user_permissions)
    with session:
        session.usergroup.create(
            {
                'usergroup.name': ldap_usergroup_name,
                'roles.resources.assigned': [foreman_role.name],
                'external_groups.name': EXTERNAL_GROUP_NAME,
                'external_groups.auth_source': auth_source_name,
            }
        )
        assert session.usergroup.search(ldap_usergroup_name)[0]['Name'] == ldap_usergroup_name
        session.usergroup.refresh_external_group(ldap_usergroup_name, EXTERNAL_GROUP_NAME)
        with Session(
            test_name, ldap_data['ldap_user_name'], ldap_data['ldap_user_passwd']
        ) as ldapsession:
            with raises(NavigationTriesExceeded):
                ldapsession.architecture.search('')
            ldapsession.hostgroup.create({'host_group.name': name})
        hostgroup = session.hostgroup.read(name, ['organizations', 'locations'])
        assert len(hostgroup['organizations']['resources']['assigned']) == 1
        assert module_org.name in hostgroup['organizations']['resources']['assigned']
        assert len(hostgroup['locations']['resources']['assigned']) == 1
        assert module_loc.name in hostgroup['locations']['resources']['assigned']


@tier2
def test_positive_add_katello_role_with_org(
    test_name, session, auth_source, ldap_usergroup_name, module_org, ldap_tear_down, ldap_data
):
    """Associate katello roles to User Group with org set.
    [belonging to external AD User Group.]

    :id: a2ebd4de-eb0a-47da-81e8-00942eedcbf6

    :setup: LDAP Auth Source should be created with Organization associated.

    :Steps:
        1. Create an UserGroup.
        2. Assign some katello roles to UserGroup.
        3. Create and associate an External AD UserGroup.

    :expectedresults: Whether a User belonging to User Group is able to
        access katello entities as per roles, with the associated org
        in LDAP Auth source page as the context set.
    """
    auth_source_name = 'LDAP-' + auth_source.name
    ak_name = gen_string('alpha')
    user_permissions = {
        'Katello::ActivationKey': PERMISSIONS['Katello::ActivationKey'],
        'Location': ['assign_locations'],
        'Organization': ['assign_organizations'],
    }
    katello_role = entities.Role().create()
    create_role_permissions(katello_role, user_permissions)
    different_org = entities.Organization().create()
    with session:
        session.usergroup.create(
            {
                'usergroup.name': ldap_usergroup_name,
                'roles.resources.assigned': [katello_role.name],
                'external_groups.name': EXTERNAL_GROUP_NAME,
                'external_groups.auth_source': auth_source_name,
            }
        )
        assert session.usergroup.search(ldap_usergroup_name)[0]['Name'] == ldap_usergroup_name
        session.usergroup.refresh_external_group(ldap_usergroup_name, EXTERNAL_GROUP_NAME)
        with Session(
            test_name, ldap_data['ldap_user_name'], ldap_data['ldap_user_passwd']
        ) as ldapsession:
            with raises(NavigationTriesExceeded):
                ldapsession.architecture.search('')
            ldapsession.activationkey.create({'name': ak_name})
        results = session.activationkey.search(ak_name)
        assert results[0]['Name'] == ak_name
        session.organization.select(different_org.name)
        assert not session.activationkey.search(ak_name)[0]['Name'] == ak_name
    ak = (
        entities.ActivationKey(organization=module_org)
        .search(query={'search': 'name={}'.format(ak_name)})[0]
        .read()
    )
    assert ak.organization.id == module_org.id


@tier2
@upgrade
def test_positive_create_user_in_ldap_mode(session, auth_source, ldap_tear_down):
    """Create User in ldap mode

    :id: 0668b2ca-831e-4568-94fb-80e45dd7d001

    :expectedresults: User is created without specifying the password
    """
    auth_source_name = 'LDAP-' + auth_source.name
    name = gen_string('alpha')
    with session:
        session.user.create({'user.login': name, 'user.auth': auth_source_name})
        assert session.user.search(name)[0]['Username'] == name
        user_values = session.user.read(name)
        assert user_values['user']['auth'] == auth_source_name


@tier2
def test_positive_login_ad_user_no_roles(auth_source, test_name, ldap_tear_down, ldap_data):
    """Login with LDAP Auth- AD for user with no roles/rights

    :id: 7dc8d9a7-ff08-4d8e-a842-d370ffd69741

    :setup: assure properly functioning AD server for authentication

    :steps: Login to server with an AD user.

    :expectedresults: Log in to foreman UI successfully but cannot access
        functional areas of UI
    """
    with Session(
        test_name, ldap_data['ldap_user_name'], ldap_data['ldap_user_passwd']
    ) as ldapsession:
        with raises(NavigationTriesExceeded):
            ldapsession.user.search('')
        assert ldapsession.task.read_all()['current_user'] == ldap_data['ldap_user_name']


@tier2
@upgrade
def test_positive_login_ad_user_basic_roles(
    test_name, session, auth_source, ldap_tear_down, ldap_data
):
    """Login with LDAP - AD for user with roles/rights

    :id: ef202e94-8e5d-4333-a4bc-e573b03ebfc8

    :setup: assure properly functioning AD server for authentication

    :steps: Login to server with an AD user.

    :expectedresults: Log in to foreman UI successfully and can access
        appropriate functional areas in UI
    """
    name = gen_string('alpha')
    role = entities.Role().create()
    permissions = {'Architecture': PERMISSIONS['Architecture']}
    create_role_permissions(role, permissions)
    with Session(
        test_name, ldap_data['ldap_user_name'], ldap_data['ldap_user_passwd']
    ) as ldapsession:
        with raises(NavigationTriesExceeded):
            ldapsession.usergroup.search('')
    with session:
        session.user.update(ldap_data['ldap_user_name'], {'roles.resources.assigned': [role.name]})
    with Session(
        test_name, ldap_data['ldap_user_name'], ldap_data['ldap_user_passwd']
    ) as ldapsession:
        ldapsession.architecture.create({'name': name})
        assert ldapsession.architecture.search(name)[0]['Name'] == name


@upgrade
@tier2
def test_positive_login_user_password_otp(auth_source_ipa, test_name, ldap_tear_down, ipa_data):
    """Login with password with time based OTP

    :id: be7eb5d6-3228-4660-aa64-c56f9f3ec5e0

    :setup: Assure properly functioning IPA server for authentication

    :steps: Login to server with an IPA user with time_based OTP.

    :expectedresults: Log in to foreman UI successfully

    """
    password_with_otp = "{0}{1}".format(
        ipa_data['ldap_ipa_user_passwd'], generate_otp(ipa_data['time_based_secret'])
    )
    with Session(test_name, ipa_data['ipa_otp_username'], password_with_otp) as ldapsession:
        with raises(NavigationTriesExceeded):
            ldapsession.user.search('')
        expected_user = "{} {}".format(ipa_data['ipa_otp_username'], ipa_data['ipa_otp_username'])
        assert ldapsession.task.read_all()['current_user'] == expected_user
    users = entities.User().search(
        query={'search': 'login="{}"'.format(ipa_data['ipa_otp_username'])}
    )
    assert users[0].login == ipa_data['ipa_otp_username']


@tier2
def test_negative_login_user_with_invalid_password_otp(
    auth_source_ipa, test_name, ldap_tear_down, ipa_data
):
    """Login with password with time based OTP

    :id: 3718c86e-5976-4fb8-9c80-4685d53bd955

    :setup: Assure properly functioning IPA server for authentication

    :steps: Login to server with an IPA user with invalid OTP.

    :expectedresults: Log in to foreman UI should be failed

    """
    password_with_otp = "{0}{1}".format(
        ipa_data['ldap_ipa_user_passwd'], gen_string(str_type='numeric', length=6)
    )
    with Session(test_name, ipa_data['ipa_otp_username'], password_with_otp) as ldapsession:
        with raises(NavigationTriesExceeded) as error:
            ldapsession.user.search('')
        assert error.typename == "NavigationTriesExceeded"


@destructive
def test_single_sign_on_ldap_ipa_server(enroll_idm_and_configure_external_auth, ldap_tear_down):
    """Verify the single sign-on functionality with external authentication

    :id: 9813a4da-4639-11ea-9780-d46d6dd3b5b2

    :setup: Enroll the IDM Configuration for External Authentication

    :steps: Assert single sign-on session user directed to satellite instead login page

    :expectedresults: After single sign on user should redirected from /extlogin to /hosts page

    """
    # register the satellite with IPA for single sign-on and update external auth
    try:
        run_command(cmd="subscription-manager repos --enable rhel-7-server-optional-rpms")
        run_command(cmd='satellite-installer --foreman-ipa-authentication=true', timeout=800)
        run_command('foreman-maintain service restart', timeout=300)
        result = run_command(
            cmd="curl -k -u : --negotiate https://{}/users/extlogin/".format(
                settings.server.hostname
            ),
            hostname=settings.ipa.hostname_ipa,
        )
        result = ''.join(result)
        assert 'redirected' in result
        assert 'https://{}/hosts'.format(settings.server.hostname) in result
        assert 'You are being' in result
    finally:
        # resetting the settings to default for external auth
        run_command(cmd='satellite-installer --foreman-ipa-authentication=false', timeout=800)
        run_command('foreman-maintain service restart', timeout=300)
        run_command(
            cmd='ipa service-del HTTP/{}'.format(settings.server.hostname),
            hostname=settings.ipa.hostname_ipa,
        )
        run_command(
            cmd='ipa host-del {}'.format(settings.server.hostname),
            hostname=settings.ipa.hostname_ipa,
        )


@destructive
def test_single_sign_on_ldap_ad_server(enroll_ad_and_configure_external_auth):
    """Verify the single sign-on functionality with external authentication

    :id: 3c233aa4-c817-11ea-b105-d46d6dd3b5b2

    :setup: Enroll the AD Configuration for External Authentication

    :steps: Assert single sign-on session user is directed to satellite instead of login page

    :expectedresults: After single sign on, user should be redirected from /extlogin to /users page
        using curl. It should navigate to user's profile page.(verify using url only)

    """
    # register the satellite with AD for single sign-on and update external auth
    try:
        # enable the foreman-ipa-authentication feature
        run_command(cmd='satellite-installer --foreman-ipa-authentication=true', timeout=800)
        run_command('systemctl restart gssproxy.service')
        run_command('systemctl enable gssproxy.service')

        # restart the deamon and httpd services
        httpd_service_content = (
            '.include /lib/systemd/system/httpd.service\n[Service]' '\nEnvironment=GSS_USE_PROXY=1'
        )
        run_command(f'echo "{httpd_service_content}" > /etc/systemd/system/httpd.service')
        run_command('systemctl daemon-reload && systemctl restart httpd.service')

        # create the kerberos ticket for authentication
        run_command(f'echo {settings.ldap.password} | kinit {settings.ldap.username}')
        result = run_command(
            f"curl -k -u : --negotiate " f"https://{settings.server.hostname}/users/extlogin/"
        )
        result = ''.join(result)
        assert 'redirected' in result
        assert f"https://{settings.server.hostname}/users" in result
        assert f"-{settings.ldap.username}" in result
    finally:
        # resetting the settings to default for external auth
        run_command(cmd='satellite-installer --foreman-ipa-authentication=false', timeout=800)
        run_command('foreman-maintain service restart', timeout=300)


@destructive
def test_single_sign_on_using_rhsso(enable_external_auth_rhsso, rhsso_setting_setup, session):
    """Verify the single sign-on functionality with external authentication RH-SSO

    :id: 18a77de8-570f-11ea-a202-d46d6dd3b5b2

    :setup: Enroll the RH-SSO Configuration for External Authentication

    :steps:
        1. Create Mappers on RHSSO Instance and Update the Settings in Satellite
        2. Login into Satellite using RHSSO login page redirected by Satellite

    :expectedresults: After entering the login details in RHSSO page user should
        logged into Satellite
    """
    with session(login=False):
        session.rhsso_login.login(
            {'username': settings.rhsso.rhsso_user, 'password': settings.rhsso.password}
        )
        with raises(NavigationTriesExceeded):
            session.user.search('')
        actual_user = session.task.read_all(widget_names="current_user")['current_user']
        assert settings.rhsso.rhsso_user in actual_user


@destructive
def test_external_logout_rhsso(enable_external_auth_rhsso, rhsso_setting_setup, session):
    """Verify the external logout page navigation with external authentication RH-SSO

    :id: 87b5e08e-69c6-11ea-8126-e74d80ea4308

    :setup: Enroll the RH-SSO Configuration for External Authentication

    :steps:
        1. Create Mappers on RHSSO Instance and Update the Settings in Satellite
        2. Login into Satellite using RHSSO login page redirected by Satellite
        3. Logout from Satellite and Verify the external_logout page displayed

    :expectedresults: After logout from Satellite navigate should be external_loout page
    """
    with session(login=False):
        login_details = {
            'username': settings.rhsso.rhsso_user,
            'password': settings.rhsso.password,
        }
        session.rhsso_login.login(login_details)
        view = session.rhsso_login.logout()
        assert view['login_again'] == "Click to log in again"
        session.rhsso_login.login(login_details, external_login=True)
        actual_user = session.task.read_all(widget_names="current_user")['current_user']
        assert settings.rhsso.rhsso_user in actual_user


@destructive
def test_session_expire_rhsso_idle_timeout(
    enable_external_auth_rhsso, rhsso_setting_setup_with_timeout, session
):
    """Verify the idle session expiration timeout with external authentication RH-SSO

    :id: 80247b30-a988-11ea-943c-d46d6dd3b5b2

    :steps:
        1. Change the idle timeout settings for the External Authentication
        2. Login into Satellite using RHSSO login and wait for the idle timeout

    :expectedresults: After completion of the idle timeout user session
        should get expired
    """
    with session(login=False):
        session.rhsso_login.login(
            {'username': settings.rhsso.rhsso_user, 'password': settings.rhsso.password}
        )
        sleep(360)
        with raises(NavigationTriesExceeded) as error:
            session.task.read_all(widget_names="current_user")['current_user']
        assert error.typename == "NavigationTriesExceeded"


@destructive
def test_external_new_user_login_and_check_count_rhsso(
    enable_external_auth_rhsso, external_user_count, rhsso_setting_setup, session
):
    """Verify the external new user login and verify the external user count

    :id: bf938ea2-6df9-11ea-a7cf-951107ed0bbb

    :setup: Enroll the RH-SSO Configuration for External Authentication

    :CaseImportance: Medium

    :steps:
        1. Create new user on RHSSO Instance and Update the Settings in Satellite
        2. Verify the login for that user

    :expectedresults: New User created in RHSSO server should able to get log-in
        and correct count shown for external users
    """
    client_id = get_rhsso_client_id()
    user_details = create_new_rhsso_user(client_id)
    login_details = {
        'username': user_details['username'],
        'password': settings.rhsso.password,
    }
    with Session(login=False) as rhsso_session:
        rhsso_session.rhsso_login.login(login_details)
        actual_user = rhsso_session.task.read_all(widget_names="current_user")['current_user']
        assert user_details['firstName'] in actual_user
    users = entities.User().search()
    updated_count = len([user for user in users if user.auth_source_name == 'External'])
    assert updated_count == external_user_count + 1
    # checking delete user can't login anymore
    delete_rhsso_user(user_details['username'])
    with Session(login=False) as rhsso_session:
        with raises(NavigationTriesExceeded) as error:
            rhsso_session.rhsso_login.login(login_details)
            rhsso_session.task.read_all()
        assert error.typename == "NavigationTriesExceeded"


@pytest.mark.skip_if_open("BZ:1873439")
@destructive
def test_login_failure_rhsso_user_if_internal_user_exist(
    enable_external_auth_rhsso, rhsso_setting_setup, session, module_org, module_loc
):
    """Verify the failure of login for the external rhsso user in case same username
    internal user exists

    :id: e573902c-ed1a-11ea-835a-d46d6dd3b5b2

    :BZ: 1873439

    :CaseImportance: High

    :steps:
        1. create an internal user
        2. create a rhsso user with same username mentioned in internal user
        3. update the satellite to use rhsso and now try login using external rhsso user

    :expectedresults: external rhsso user should not able to login with same username as internal
    """
    client_id = get_rhsso_client_id()
    username = gen_string('alpha')
    entities.User(
        admin=True,
        default_organization=module_org,
        default_location=module_loc,
        login=username,
        password=settings.rhsso.password,
    ).create()
    external_rhsso_user = create_new_rhsso_user(client_id, username=username)
    login_details = {
        'username': external_rhsso_user['username'],
        'password': settings.rhsso.password,
    }
    with Session(login=False) as rhsso_session:
        with raises(NavigationTriesExceeded) as error:
            rhsso_session.rhsso_login.login(login_details)
            rhsso_session.task.read_all()
        assert error.typename == "NavigationTriesExceeded"


@tier2
def test_positive_test_connection_functionality(session, ldap_data, ipa_data):
    """Verify for a positive test connection response

    :id: 5daf3976-9b5c-11ea-96f8-4ceb42ab8dbc

    :steps: Assert test connection of AD and IPA.

    :expectedresults: Positive test connection of AD and IPA
    """
    with session:
        for ldap_host in (ldap_data['ldap_hostname'], ipa_data['ldap_ipa_hostname']):
            session.ldapauthentication.test_connection({'ldap_server.host': ldap_host})


@tier2
def test_negative_login_with_incorrect_password(test_name):
    """Attempt to login in Satellite an IDM user with the wrong password

    :id: 3f09de90-a656-11ea-aa43-4ceb42ab8dbc

    :steps:
        1. Randomaly generate a string as a incorrect password.
        2. Try login with the incorrect password

    :expectedresults: Login fails
    """
    incorrect_password = gen_string('alphanumeric')
    username = settings.ipa.user_ipa
    with Session(test_name, user=username, password=incorrect_password) as ldapsession:
        with raises(NavigationTriesExceeded) as error:
            ldapsession.user.search('')
        assert error.typename == "NavigationTriesExceeded"


@tier2
def test_negative_login_with_disable_user(ipa_data, auth_source_ipa):
    """Disabled IDM user cannot login

    :id: 49f28006-aa1f-11ea-90d3-4ceb42ab8dbc

    :steps: Try login from the disabled user

    :expectedresults: Login fails
    """
    with Session(
        user=ipa_data['disabled_user_ipa'], password=ipa_data['ldap_ipa_user_passwd']
    ) as ldapsession:
        with raises(NavigationTriesExceeded) as error:
            ldapsession.user.search('')
        assert error.typename == "NavigationTriesExceeded"


@tier2
def test_email_of_the_user_should_be_copied(session, auth_source_ipa, ipa_data, ldap_tear_down):
    """Email of the user created in idm server ( set as external authorization source)
    should be copied to the satellite.

    :id: 9ce7d7c6-dc73-11ea-8a97-4ceb42ab8dbc

    :steps:
        1. Create a new auth source with onthefly enabled
        2. Login to the satellite with the user (from IDM) to create the account
        3. Assert the email of the newly created user

    :expectedresults: Email is copied to Satellite:
    """
    run_command(
        cmd=f"echo {settings.ipa.password_ipa} | kinit admin", hostname=settings.ipa.hostname_ipa
    )
    result = run_command(
        cmd=f"ipa user-find --login {ipa_data['user_ipa']}", hostname=settings.ipa.hostname_ipa
    )
    for line in result:
        if 'Email' in line:
            _, result = line.split(': ', 2)
            break
    with Session(
        user=ipa_data['user_ipa'], password=ipa_data['ldap_ipa_user_passwd']
    ) as ldapsession:
        ldapsession.task.read_all()
    with session:
        user_value = session.user.read(ipa_data['user_ipa'])
        assert user_value['user']['mail'] == result


@tier2
def test_deleted_idm_user_should_not_be_able_to_login(auth_source_ipa, ldap_tear_down):
    """After deleting a user in IDM, user should not be able to login into satellite

    :id: 18ad0526-e083-11ea-b1ad-4ceb42ab8dbc

    :steps:
        1. Create a new auth source with onthefly enabled
        2. Create a new user in IDM and assigning a group to it.
        3. Login to satellite to create the user
        4. Delete the user from IDM
        5. Try login to the satellite from the user

    :expectedresults: User login fails
    """
    result = ssh.command(
        cmd=f"echo {settings.ipa.password_ipa} | kinit admin", hostname=settings.ipa.hostname_ipa
    )
    assert result.return_code == 0
    test_user = gen_string('alpha')
    add_user_cmd = (
        f"echo {settings.ipa.password_ipa} | ipa user-add {test_user} --first"
        f"={test_user} --last={test_user} --password"
    )
    result = ssh.command(cmd=add_user_cmd, hostname=settings.ipa.hostname_ipa)
    assert result.return_code == 0
    group = settings.ipa.grpbasedn_ipa.split(',')
    for line in group:
        if 'group' in line:
            _, group = line.split('=')
            break
    result = ssh.command(
        cmd=f"ipa group-add-member {group} --user={test_user}", hostname=settings.ipa.hostname_ipa,
    )
    assert result.return_code == 0
    with Session(user=test_user, password=settings.ipa.password_ipa) as ldapsession:
        ldapsession.task.read_all()
    result = ssh.command(cmd=f"ipa user-del {test_user}", hostname=settings.ipa.hostname_ipa)
    assert result.return_code == 0
    with Session(user=test_user, password=settings.ipa.password_ipa) as ldapsession:
        with raises(NavigationTriesExceeded) as error:
            ldapsession.user.search('')
        assert error.typename == "NavigationTriesExceeded"


@tier2
def test_onthefly_functionality(session, ipa_data, ldap_tear_down):
    """IDM user will not be created automatically in Satellite if onthefly is
    disabled

    :id: 6998de30-ef77-11ea-a0ce-0c7a158cbff4

    :Steps:
        1. Create an auth source (IDM) with onthefly disabled
        2. Try login with a user from auth source

    :expectedresults: Login fails
    """
    ldap_auth_name = gen_string('alphanumeric')
    with session:
        session.ldapauthentication.create(
            {
                'ldap_server.name': ldap_auth_name,
                'ldap_server.host': ipa_data['ldap_ipa_hostname'],
                'ldap_server.server_type': LDAP_SERVER_TYPE['UI']['ipa'],
                'account.account_name': ipa_data['ldap_ipa_user_name'],
                'account.password': ipa_data['ldap_ipa_user_passwd'],
                'account.base_dn': ipa_data['ipa_base_dn'],
                'account.groups_base_dn': ipa_data['ipa_group_base_dn'],
                'account.onthefly_register': False,
                'attribute_mappings.login': LDAP_ATTR['login'],
                'attribute_mappings.first_name': LDAP_ATTR['firstname'],
                'attribute_mappings.last_name': LDAP_ATTR['surname'],
                'attribute_mappings.mail': LDAP_ATTR['mail'],
            }
        )
    with Session(user=ipa_data['user_ipa'], password=settings.ipa.password_ipa) as ldapsession:
        with raises(NavigationTriesExceeded) as error:
            ldapsession.user.search('')
        assert error.typename == "NavigationTriesExceeded"


@pytest.mark.stubbed
def test_login_logout_using_cac_card():
    """Verify Satellite Integration with RHSSO Server Login, Logout using CAC Card from Satellite UI

    :id: e79385ac-f679-11ea-b961-d46d6dd3b5b2

    :CaseImportance: High

    :CaseAutomation: ManualOnly

    :steps:
        1. configure the Satellite with RH-SSO instance
        2. configure the firefox to use the CAC card cert, insert the CAC card
        3. open the satellite url from firefox browser, authenticate using CAC card

    :expectedresults: Satellite login/logout should be successful
    """


@pytest.mark.stubbed
def test_timeout_and_cac_card_ejection():
    """Verify CAC card ejection and timeout with Satellite integrated with RHSSO

    :id: 8de96d2a-f67c-11ea-8a63-d46d6dd3b5b2

    :CaseImportance: High

    :CaseAutomation: ManualOnly

    :steps:
        1. configure the Satellite with RH-SSO instance
        2. configure the firefox to use the CAC card cert, insert the CAC card
        3. open the satellite url from firefox browser, authenticate using CAC card
        4. setup the timeout setting in satellite
        5. eject the cac card

    :expectedresults: Satellite should terminate the session after mentioned timeout in setting
    """


@tier2
<<<<<<< HEAD
def test_positive_end_to_end_open_ldap_authsource(
    test_name, session, ldap_tear_down, open_ldap_data
):
    """Create OpenLDAP auth_source with org and loc assigned.

    :id: f2fa0678-ff2f-11ea-b081-d46d6dd3b5b2

    :steps:
        1. Create a new LDAP Auth source with OpenLDAP, provide organization and
           location information.
        2. Fill in all the fields appropriately for OpenLDAP.

    :expectedresults: Whether creating LDAP Auth source with OpenLDAP and
        associating org and loc is successful.
    """
    org = entities.Organization().create()
    loc = entities.Location().create()
    ldap_auth_name = gen_string('alphanumeric')
=======
@pytest.mark.skip_if_open("BZ:1670397")
def test_verify_attribute_of_users_are_updated(session, ldap_data, ldap_tear_down):
    """Verify if attributes of LDAP user are updated upon first login when
    onthefly is disabled

    :id: 163b346c-03be-11eb-acb9-0c7a158cbff4

    :Steps:
        1. Create authsource with onthefly disabled
        2. Create a user manually and select the authsource created
        3. Attributes of the user (like names and email) should be synced.

    :BZ: 1670397

    :expectedresults: The attributes should be synced.
    """
    ldap_auth_name = gen_string('alphanumeric')
    auth_source_name = 'LDAP-' + ldap_auth_name
>>>>>>> 842a5cca
    with session:
        session.ldapauthentication.create(
            {
                'ldap_server.name': ldap_auth_name,
<<<<<<< HEAD
                'ldap_server.host': open_ldap_data['ldap_hostname'],
                'ldap_server.ldaps': False,
                'ldap_server.server_type': LDAP_SERVER_TYPE['UI']['posix'],
                'account.account_name': open_ldap_data['ldap_user_name'],
                'account.password': open_ldap_data['ldap_user_passwd'],
                'account.base_dn': open_ldap_data['base_dn'],
                'account.onthefly_register': True,
                'locations.resources.assigned': [loc.name],
                'organizations.resources.assigned': [org.name],
            }
        )
        session.organization.select(org_name=org.name)
        session.location.select(loc_name=loc.name)
        assert session.ldapauthentication.read_table_row(ldap_auth_name)['Name'] == ldap_auth_name
        ldap_source = session.ldapauthentication.read(ldap_auth_name)
        assert ldap_source['ldap_server']['name'] == ldap_auth_name
        assert ldap_source['ldap_server']['host'] == open_ldap_data['ldap_hostname']
        assert ldap_source['ldap_server']['port'] == '389'
    user_name = open_ldap_data['ldap_user_name'].split(',')[0][3:]
    with Session(test_name, user_name, open_ldap_data['ldap_user_passwd']) as ldapsession:
        with raises(NavigationTriesExceeded):
            ldapsession.usergroup.search('')
        assert user_name.capitalize() in ldapsession.task.read_all()['current_user']


@pytest.mark.skip_if_open("BZ:1883209")
@tier2
def test_positive_group_sync_open_ldap_authsource(
    test_name, session, auth_source_open_ldap, ldap_usergroup_name, ldap_tear_down, open_ldap_data
):
    """Associate katello roles to User Group. [belonging to external OpenLDAP User Group.]

    :id: 11d148bc-015c-11eb-8043-d46d6dd3b5b2

    :BZ: 1883209

    :Steps:
        1. Create an UserGroup.
        2. Assign some foreman roles to UserGroup.
        3. Create and associate an External OpenLDAP UserGroup.

    :expectedresults: Whether a User belonging to User Group is able to access katello
        entities as per roles.
    """
    ak_name = gen_string('alpha')
    auth_source_name = 'LDAP-' + auth_source_open_ldap.name
    user_permissions = {'Katello::ActivationKey': PERMISSIONS['Katello::ActivationKey']}
    katello_role = entities.Role().create()
    create_role_permissions(katello_role, user_permissions)
    with session:
        session.usergroup.create(
            {
                'usergroup.name': ldap_usergroup_name,
                'roles.resources.assigned': [katello_role.name],
                'external_groups.name': EXTERNAL_GROUP_NAME,
                'external_groups.auth_source': auth_source_name,
            }
        )
        assert session.usergroup.search(ldap_usergroup_name)[0]['Name'] == ldap_usergroup_name
        session.usergroup.refresh_external_group(ldap_usergroup_name, EXTERNAL_GROUP_NAME)
    user_name = open_ldap_data['ldap_user_name'].split(',')[0][3:]
    with Session(test_name, user_name, open_ldap_data['ldap_user_passwd']) as session:
        with raises(NavigationTriesExceeded):
            session.architecture.search('')
        session.activationkey.create({'name': ak_name})
        assert session.activationkey.search(ak_name)[0]['Name'] == ak_name
        current_user = session.activationkey.read(ak_name, 'current_user')['current_user']
        assert user_name.capitalize() in current_user
=======
                'ldap_server.host': ldap_data['ldap_hostname'],
                'ldap_server.server_type': LDAP_SERVER_TYPE['UI']['ad'],
                'account.account_name': ldap_data['ldap_user_name'],
                'account.password': ldap_data['ldap_user_passwd'],
                'account.base_dn': ldap_data['base_dn'],
                'account.onthefly_register': False,
                'account.groups_base_dn': ldap_data['group_base_dn'],
                'attribute_mappings.login': LDAP_ATTR['login_ad'],
                'attribute_mappings.first_name': LDAP_ATTR['firstname'],
                'attribute_mappings.last_name': LDAP_ATTR['surname'],
                'attribute_mappings.mail': LDAP_ATTR['mail'],
            }
        )
        session.user.create(
            {
                'user.login': ldap_data['ldap_user_name'],
                'user.auth': auth_source_name,
                'roles.admin': True,
            }
        )
    with Session(
        user=ldap_data['ldap_user_name'], password=ldap_data['ldap_user_passwd']
    ) as ldapsession:
        with raises(NavigationTriesExceeded) as error:
            ldapsession.user.search('')
        assert error.typename == "NavigationTriesExceeded"
    with session:
        user_values = session.user.read(ldap_data['ldap_user_name'])
        assert ldap_data['ldap_user_name'] == user_values['user']['login']
        assert ldap_data['ldap_user_name'] in user_values['user']['firstname']
        assert ldap_data['ldap_user_name'] in user_values['user']['lastname']
        assert ldap_data['ldap_user_name'] in user_values['user']['mail']
>>>>>>> 842a5cca
<|MERGE_RESOLUTION|>--- conflicted
+++ resolved
@@ -1352,7 +1352,63 @@
 
 
 @tier2
-<<<<<<< HEAD
+@pytest.mark.skip_if_open("BZ:1670397")
+def test_verify_attribute_of_users_are_updated(session, ldap_data, ldap_tear_down):
+    """Verify if attributes of LDAP user are updated upon first login when
+        onthefly is disabled
+
+    :id: 163b346c-03be-11eb-acb9-0c7a158cbff4
+
+    :Steps:
+        1. Create authsource with onthefly disabled
+        2. Create a user manually and select the authsource created
+        3. Attributes of the user (like names and email) should be synced.
+
+    :BZ: 1670397
+
+    :expectedresults: The attributes should be synced.
+    """
+    ldap_auth_name = gen_string('alphanumeric')
+    auth_source_name = 'LDAP-' + ldap_auth_name
+    with session:
+        session.ldapauthentication.create(
+            {
+                'ldap_server.name': ldap_auth_name,
+                'ldap_server.host': ldap_data['ldap_hostname'],
+                'ldap_server.server_type': LDAP_SERVER_TYPE['UI']['ad'],
+                'account.account_name': ldap_data['ldap_user_name'],
+                'account.password': ldap_data['ldap_user_passwd'],
+                'account.base_dn': ldap_data['base_dn'],
+                'account.onthefly_register': False,
+                'account.groups_base_dn': ldap_data['group_base_dn'],
+                'attribute_mappings.login': LDAP_ATTR['login_ad'],
+                'attribute_mappings.first_name': LDAP_ATTR['firstname'],
+                'attribute_mappings.last_name': LDAP_ATTR['surname'],
+                'attribute_mappings.mail': LDAP_ATTR['mail'],
+            }
+        )
+        session.user.create(
+            {
+                'user.login': ldap_data['ldap_user_name'],
+                'user.auth': auth_source_name,
+                'roles.admin': True,
+            }
+        )
+    with Session(
+        user=ldap_data['ldap_user_name'], password=ldap_data['ldap_user_passwd']
+    ) as ldapsession:
+        with raises(NavigationTriesExceeded) as error:
+            ldapsession.user.search('')
+        assert error.typename == "NavigationTriesExceeded"
+    with session:
+        user_values = session.user.read(ldap_data['ldap_user_name'])
+        assert ldap_data['ldap_user_name'] == user_values['user']['login']
+        assert ldap_data['ldap_user_name'] in user_values['user']['firstname']
+        assert ldap_data['ldap_user_name'] in user_values['user']['lastname']
+        assert ldap_data['ldap_user_name'] in user_values['user']['mail']
+
+
+@tier2
 def test_positive_end_to_end_open_ldap_authsource(
     test_name, session, ldap_tear_down, open_ldap_data
 ):
@@ -1371,31 +1427,10 @@
     org = entities.Organization().create()
     loc = entities.Location().create()
     ldap_auth_name = gen_string('alphanumeric')
-=======
-@pytest.mark.skip_if_open("BZ:1670397")
-def test_verify_attribute_of_users_are_updated(session, ldap_data, ldap_tear_down):
-    """Verify if attributes of LDAP user are updated upon first login when
-    onthefly is disabled
-
-    :id: 163b346c-03be-11eb-acb9-0c7a158cbff4
-
-    :Steps:
-        1. Create authsource with onthefly disabled
-        2. Create a user manually and select the authsource created
-        3. Attributes of the user (like names and email) should be synced.
-
-    :BZ: 1670397
-
-    :expectedresults: The attributes should be synced.
-    """
-    ldap_auth_name = gen_string('alphanumeric')
-    auth_source_name = 'LDAP-' + ldap_auth_name
->>>>>>> 842a5cca
     with session:
         session.ldapauthentication.create(
             {
                 'ldap_server.name': ldap_auth_name,
-<<<<<<< HEAD
                 'ldap_server.host': open_ldap_data['ldap_hostname'],
                 'ldap_server.ldaps': False,
                 'ldap_server.server_type': LDAP_SERVER_TYPE['UI']['posix'],
@@ -1463,38 +1498,4 @@
         session.activationkey.create({'name': ak_name})
         assert session.activationkey.search(ak_name)[0]['Name'] == ak_name
         current_user = session.activationkey.read(ak_name, 'current_user')['current_user']
-        assert user_name.capitalize() in current_user
-=======
-                'ldap_server.host': ldap_data['ldap_hostname'],
-                'ldap_server.server_type': LDAP_SERVER_TYPE['UI']['ad'],
-                'account.account_name': ldap_data['ldap_user_name'],
-                'account.password': ldap_data['ldap_user_passwd'],
-                'account.base_dn': ldap_data['base_dn'],
-                'account.onthefly_register': False,
-                'account.groups_base_dn': ldap_data['group_base_dn'],
-                'attribute_mappings.login': LDAP_ATTR['login_ad'],
-                'attribute_mappings.first_name': LDAP_ATTR['firstname'],
-                'attribute_mappings.last_name': LDAP_ATTR['surname'],
-                'attribute_mappings.mail': LDAP_ATTR['mail'],
-            }
-        )
-        session.user.create(
-            {
-                'user.login': ldap_data['ldap_user_name'],
-                'user.auth': auth_source_name,
-                'roles.admin': True,
-            }
-        )
-    with Session(
-        user=ldap_data['ldap_user_name'], password=ldap_data['ldap_user_passwd']
-    ) as ldapsession:
-        with raises(NavigationTriesExceeded) as error:
-            ldapsession.user.search('')
-        assert error.typename == "NavigationTriesExceeded"
-    with session:
-        user_values = session.user.read(ldap_data['ldap_user_name'])
-        assert ldap_data['ldap_user_name'] == user_values['user']['login']
-        assert ldap_data['ldap_user_name'] in user_values['user']['firstname']
-        assert ldap_data['ldap_user_name'] in user_values['user']['lastname']
-        assert ldap_data['ldap_user_name'] in user_values['user']['mail']
->>>>>>> 842a5cca
+        assert user_name.capitalize() in current_user