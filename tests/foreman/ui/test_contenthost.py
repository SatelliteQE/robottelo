--- conflicted
+++ resolved
@@ -16,13 +16,8 @@
 
 :Upstream: No
 """
-<<<<<<< HEAD
-from datetime import datetime
-from datetime import timedelta
-=======
 from datetime import datetime, timedelta
 import re
->>>>>>> 4d6b724e
 from urllib.parse import urlparse
 
 from airgun.session import Session
