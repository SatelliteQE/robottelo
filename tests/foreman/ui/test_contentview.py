"""Test class for Content View UI

:Requirement: Contentview

:CaseAutomation: Automated

:CaseLevel: Component

:CaseComponent: ContentViews

:team: Phoenix-content

:TestType: Functional

:CaseImportance: High

:Upstream: No
"""
<<<<<<< HEAD
import pytest
from fauxfactory import gen_string
=======
from fauxfactory import gen_string
import pytest
>>>>>>> a07594fc


@pytest.mark.tier2
def test_positive_create_cv(session, target_sat):
    """Able to create cv and search for it

    :id: 15666f4e-d6e6-448a-97df-fede20cc2d1a

    :steps:
        1. Create a CV in the UI
        2. Search for the CV

    :expectedresults: CV is visible in the UI, and matches the given name

    :CaseLevel: System

    :CaseImportance: High
    """
    cv = gen_string('alpha')
    with target_sat.ui_session() as session:
        session.contentview_new.create(dict(name=cv))
<<<<<<< HEAD
        assert session.contentview_new.search(cv)[0]['Name'] == cv


@pytest.mark.tier2
def test_no_blank_page_on_language_switch(session, target_sat, module_org):
    """Able to view the new CV UI when the language is set to something other
    than English

    :id: d8745aca-b199-4c7e-a970-b1f0f5c5d56c

    :steps:
        1. Change the Satellite system language to french or czech
        2. Attempt to view the CV UI, and perform basic action

    :expectedresults: CV UI is visible, and isn't a blank page

    :CaseLevel: System

    :CaseImportance: High

    :BZ: 2163538
    """
    user_password = gen_string('alpha')
    user = target_sat.api.User(
        default_organization=module_org,
        organization=[module_org],
        password=user_password,
        admin=True,
    ).create()
    with target_sat.ui_session(user=user.login, password=user_password) as session:
        session.user.update(user.login, {'user.language': 'Français'})
        assert session.contentview_new.check_if_blank_in_french()
=======
        assert session.contentview_new.search(cv)[0]['Name'] == cv
>>>>>>> a07594fc
<|MERGE_RESOLUTION|>--- conflicted
+++ resolved
@@ -16,13 +16,8 @@
 
 :Upstream: No
 """
-<<<<<<< HEAD
-import pytest
-from fauxfactory import gen_string
-=======
 from fauxfactory import gen_string
 import pytest
->>>>>>> a07594fc
 
 
 @pytest.mark.tier2
@@ -44,7 +39,6 @@
     cv = gen_string('alpha')
     with target_sat.ui_session() as session:
         session.contentview_new.create(dict(name=cv))
-<<<<<<< HEAD
         assert session.contentview_new.search(cv)[0]['Name'] == cv
 
 
@@ -63,9 +57,9 @@
 
     :CaseLevel: System
 
+    :BZ: 2163538
+
     :CaseImportance: High
-
-    :BZ: 2163538
     """
     user_password = gen_string('alpha')
     user = target_sat.api.User(
@@ -76,7 +70,4 @@
     ).create()
     with target_sat.ui_session(user=user.login, password=user_password) as session:
         session.user.update(user.login, {'user.language': 'Français'})
-        assert session.contentview_new.check_if_blank_in_french()
-=======
-        assert session.contentview_new.search(cv)[0]['Name'] == cv
->>>>>>> a07594fc
+        assert session.contentview_new.check_if_blank_in_french()