"""Test class for Content View UI

:Requirement: Contentview

:CaseAutomation: Automated

:CaseComponent: ContentViews

:team: Phoenix-content

:CaseImportance: High

"""

from fauxfactory import gen_string
import pytest
from widgetastic_patternfly4.dropdown import DropdownItemDisabled

from robottelo.constants import REPOS
from robottelo.exceptions import CLIReturnCodeError

from robottelo.constants import FAKE_FILE_NEW_NAME, REPOS, DataFile


@pytest.mark.tier2
def test_positive_create_cv(session, target_sat):
    """Able to create cv and search for it

    :id: 15666f4e-d6e6-448a-97df-fede20cc2d1a

    :steps:
        1. Create a CV in the UI
        2. Search for the CV

    :expectedresults: CV is visible in the UI, and matches the given name

    :CaseImportance: High
    """
    cv = gen_string('alpha')
    with target_sat.ui_session() as session:
        session.contentview_new.create(dict(name=cv))
        assert session.contentview_new.search(cv)[0]['Name'] == cv


@pytest.mark.tier2
def test_version_table_read(session, function_sca_manifest_org, target_sat):
    """Able to read CV version package details, which includes the Epoch tab

    :id: fe2a87c7-f148-40f2-b11a-c209a4807016

    :steps:
        1. Enable and Sync RHEL8 Base OS Repo
        2. Add repo to a CV
        3. Publish the CV
        4. Navigate to the published Version's page
        5. Filter packages to only an arbitrary package

    :expectedresults: The package is present, has the appropriate name, and has the epoch tab present

    :CaseImportance: Critical

    :BZ: 1911545

    :customerscenario: true
    """
    rh_repo_id = target_sat.api_factory.enable_sync_redhat_repo(
        REPOS['rhae2.9_el8'], function_sca_manifest_org.id
    )
    rh_repo = target_sat.api.Repository(id=rh_repo_id).read()
    packages = target_sat.api.Repository(id=rh_repo_id).packages()
    cv = target_sat.api.ContentView(organization=function_sca_manifest_org).create()
    cv = target_sat.api.ContentView(id=cv.id, repository=[rh_repo]).update(["repository"])
    cv.publish()
    with target_sat.ui_session() as session:
        session.organization.select(org_name=function_sca_manifest_org.name)
        response = session.contentview_new.read_version_table(
            cv.name, 'Version 1.0', 'rpmPackages', search_param=packages['results'][0]['nvra']
        )
        assert response[0]['Epoch'] == packages['results'][0]['epoch']
        assert response[0]['Name'] == packages['results'][0]['nvra']
        assert response[0]['Version'] == packages['results'][0]['version']
        assert response[0]['Release'] == packages['results'][0]['release']
        assert response[0]['Arch'] == packages['results'][0]['arch']


@pytest.mark.tier2
def test_no_blank_page_on_language_switch(session, target_sat, module_org):
    """Able to view the new CV UI when the language is set to something other
    than English

    :id: d8745aca-b199-4c7e-a970-b1f0f5c5d56c

    :steps:
        1. Change the Satellite system language to French
        2. Attempt to view the CV UI, and read the CV table

    :expectedresults: CV UI is visible, and isn't a blank page

    :BZ: 2163538

    :customerscenario: true
    """
    user_password = gen_string('alpha')
    user = target_sat.api.User(
        default_organization=module_org,
        organization=[module_org],
        password=user_password,
        admin=True,
    ).create()
    cv = target_sat.api.ContentView(organization=module_org).create()
    cv.publish()
    with target_sat.ui_session(user=user.login, password=user_password) as session:
        session.user.update(user.login, {'user.language': 'Français'})
        assert session.contentview_new.read_french_lang_cv()


<<<<<<< HEAD
def test_republish_metadata(session, function_sca_manifest_org, target_sat):
    """Verify that you can't republish metadata from the UI, and you can from the CLI
    :id: 96ef4fe5-dec4-4919-aa4d-b8806d90b654
    :steps:
        1. Enable and Sync RH Repo
        2. Add repo to a CV
        3. Publish the CV
        4. Navigate to the published Version's page
        5. Verify that you can't click the "republish metadata" option from the UI
        6. Verify that you can't republish metadata from the cli without the force option
        7. Verify that you can republish metadata from the CLI using the --force option
    :expectedresults: You can't republish RH Repo metadata from the UI, and can from the CLI with --force
    :CaseImportance: Critical
    :BZ: 2227271
    :customerscenario: true
    """
    rh_repo_id = target_sat.api_factory.enable_sync_redhat_repo(
        REPOS['rhae2.9_el8'], function_sca_manifest_org.id
    )
    rh_repo = target_sat.api.Repository(id=rh_repo_id).read()
    cv = target_sat.api.ContentView(organization=function_sca_manifest_org).create()
    cv = target_sat.api.ContentView(id=cv.id, repository=[rh_repo]).update(["repository"])
    cv.publish()
    version = cv.read().version[0].read()
    with target_sat.ui_session() as session:
        session.organization.select(org_name=function_sca_manifest_org.name)
        with pytest.raises(DropdownItemDisabled) as error:
            session.contentview_new.click_version_dropdown(
                cv.name, 'Version 1.0', "Republish repository metadata"
            )
        assert (
            'Item "Republish repository metadata" of dropdown ".//div[@data-ouia-component-id="cv-version-header-actions-dropdown"]" is disabled'
            in error.value.args[0]
        )
        with pytest.raises(CLIReturnCodeError) as error:
            target_sat.cli.ContentView.version_republish_repositories(
                {'id': version.id, 'force': 'false'}
            )
        assert (
            'Could not republish the Content View:\n  Metadata republishing is dangerous on content view versions with repositories with the \'Complete Mirroring\' mirroring policy.'
            in error.value.stderr
        )
        # This returns '' when successful, so this is just run to test that it doesn't throw any errors.
        target_sat.cli.ContentView.version_republish_repositories(
            {'id': version.id, 'force': 'true'}
        )
=======
@pytest.mark.tier2
def test_file_cv_display(session, target_sat, module_org, module_product):
    """Content-> Files displays only the Content Views associated with that file

    :id: 41719f2f-2170-4b26-b65f-2063a1eac7fb

    :steps:
        1. Create a file repo, and upload content into it
        2. Add file repo to a CV, and publish it
        3. Create another CV, and publish it
        4. Navigate to the Content -> File section of the UI

    :expectedresults: Only the Content View with the file repo is displayed.

    :BZ: 2026701

    :customerscenario: true

    :Verifies: SAT-17081
    """
    repo_name = gen_string('alpha')
    file_repo = target_sat.api.Repository(
        product=module_product, name=f'{repo_name}_file_repo', content_type='file'
    ).create()
    with open(DataFile.FAKE_FILE_NEW_NAME, 'rb') as handle:
        file_repo.upload_content(files={'content': handle})
    assert file_repo.read().content_counts['file'] == 1
    cv = target_sat.api.ContentView(organization=module_org).create()
    cv = target_sat.api.ContentView(id=cv.id, repository=[file_repo]).update(['repository'])
    cv.publish()
    cv2 = target_sat.api.ContentView(organization=module_org).create()
    cv2.publish()
    with target_sat.ui_session() as session:
        session.organization.select(org_name=module_org.name)
        file_values = session.file.read_cv_table(FAKE_FILE_NEW_NAME)
        assert len(file_values) == 1
        assert file_values[0]['Name'] == cv.name
>>>>>>> 573afa35
<|MERGE_RESOLUTION|>--- conflicted
+++ resolved
@@ -113,8 +113,6 @@
         session.user.update(user.login, {'user.language': 'Français'})
         assert session.contentview_new.read_french_lang_cv()
 
-
-<<<<<<< HEAD
 def test_republish_metadata(session, function_sca_manifest_org, target_sat):
     """Verify that you can't republish metadata from the UI, and you can from the CLI
     :id: 96ef4fe5-dec4-4919-aa4d-b8806d90b654
@@ -161,7 +159,7 @@
         target_sat.cli.ContentView.version_republish_repositories(
             {'id': version.id, 'force': 'true'}
         )
-=======
+
 @pytest.mark.tier2
 def test_file_cv_display(session, target_sat, module_org, module_product):
     """Content-> Files displays only the Content Views associated with that file
@@ -199,4 +197,3 @@
         file_values = session.file.read_cv_table(FAKE_FILE_NEW_NAME)
         assert len(file_values) == 1
         assert file_values[0]['Name'] == cv.name
->>>>>>> 573afa35
