--- conflicted
+++ resolved
@@ -15,18 +15,13 @@
 :CaseImportance: High
 
 :Upstream: No
-"""
-<<<<<<< HEAD
+
 import pytest
 from fauxfactory import gen_string
 
 from robottelo.constants import PRDS
 from robottelo.constants import REPOS
 from robottelo.constants import REPOSET
-=======
-from fauxfactory import gen_string
-import pytest
->>>>>>> a07594fc
 
 
 @pytest.mark.tier2
@@ -48,10 +43,9 @@
     cv = gen_string('alpha')
     with target_sat.ui_session() as session:
         session.contentview_new.create(dict(name=cv))
-<<<<<<< HEAD
         assert session.contentview_new.search(cv)[0]['Name'] == cv
 
-
+        
 @pytest.mark.tier2
 def test_different_org_publish(
     session, target_sat, module_entitlement_manifest_org, module_lce, module_location
@@ -98,6 +92,3 @@
         session.organization.select(org_name=module_entitlement_manifest_org.name)
         response = session.contentview_new.publish(cv.name)
         assert response[0]['Version'] == 'Version 2.0'
-=======
-        assert session.contentview_new.search(cv)[0]['Name'] == cv
->>>>>>> a07594fc
