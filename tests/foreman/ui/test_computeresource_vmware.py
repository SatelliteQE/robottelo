"""Test for compute resource UI

:Requirement: Computeresource Vmware

:CaseAutomation: Automated

:CaseComponent: ComputeResources-VMWare

:Team: Rocket

:CaseLevel: Acceptance

:TestType: Functional

:CaseImportance: High

:Upstream: No
"""
from math import floor
from math import log10
from random import choice

import pytest
from nailgun import entities
from wait_for import TimedOutError
from wait_for import wait_for
from wrapanapi.systems.virtualcenter import vim
from wrapanapi.systems.virtualcenter import VMWareSystem

from robottelo.config import settings
from robottelo.constants import COMPUTE_PROFILE_LARGE
from robottelo.constants import DEFAULT_LOC
from robottelo.constants import FOREMAN_PROVIDERS
from robottelo.constants import VMWARE_CONSTANTS
from robottelo.utils.datafactory import gen_string

pytestmark = [pytest.mark.skip_if_not_set('vmware')]


def _round_to_2_significant_digits(x):
    return round(x, -int(floor(log10(abs(x)))) + 1)


def _get_normalized_size(size):
    """Convert a size in bytes to KB or MB or GB or TB

    example :

        _get_normalized_size(2527070196732)
        return '2.3 TB'

    :return a string size number + the corresponding suffix  B or KB or MB or GB or TB
    """
    suffixes = ['B', 'KB', 'MB', 'GB', 'TB']
    suffix_index = 0
    while size > 1024 and suffix_index < 4:
        suffix_index += 1
        size = size / 1024.0
    size = _round_to_2_significant_digits(size)
    if size == int(size):
        size = int(size)
    return f'{size} {suffixes[suffix_index]}'


def _get_vmware_datastore_summary_string(data_store_name=VMWARE_CONSTANTS['datastore']):
    """Return the datastore string summary for data_store_name

    For "Local-Ironforge" datastore the string looks Like:

        "Local-Ironforge (free: 1.66 TB, prov: 2.29 TB, total: 2.72 TB)"
    """
    system = VMWareSystem(
        hostname=settings.vmware.vcenter,
        username=settings.vmware.username,
        password=settings.vmware.password,
    )
    data_store_summary = [
        h for h in system.get_obj_list(vim.Datastore) if h.host and h.name == data_store_name
    ][0].summary
    uncommitted = data_store_summary.uncommitted or 0
    capacity = _get_normalized_size(data_store_summary.capacity)
    free_space = _get_normalized_size(data_store_summary.freeSpace)
    prov = _get_normalized_size(
        data_store_summary.capacity + uncommitted - data_store_summary.freeSpace
    )
    return f'{data_store_name} (free: {free_space}, prov: {prov}, total: {capacity})'


@pytest.fixture(scope='module')
def module_org():
    return entities.Organization().create()


@pytest.fixture(scope='module')
def module_vmware_settings():
    ret = dict(
        vcenter=settings.vmware.vcenter,
        user=settings.vmware.username,
        password=settings.vmware.password,
        datacenter=settings.vmware.datacenter,
        image_name=settings.vmware.image_name,
        image_arch=settings.vmware.image_arch,
        image_os=settings.vmware.image_os,
        image_username=settings.vmware.image_username,
        image_password=settings.vmware.image_password,
        vm_name=settings.vmware.vm_name,
        cluster=settings.vmware.cluster,
        mac_address=settings.vmware.mac_address,
        hypervisor=settings.vmware.hypervisor,
    )
    if 'INTERFACE' in settings.vmware:
        ret['interface'] = VMWARE_CONSTANTS['network_interfaces'] % settings.vmware.interface
    return ret


@pytest.mark.tier1
def test_positive_end_to_end(session, module_org, module_location, module_vmware_settings):
    """Perform end to end testing for compute resource VMware component.

    :id: 47fc9e77-5b22-46b4-a76c-3217434fde2f

    :expectedresults: All expected CRUD actions finished successfully.

    :CaseLevel: Integration
    """
    cr_name = gen_string('alpha')
    new_cr_name = gen_string('alpha')
    description = gen_string('alpha')
    display_type = choice(('VNC', 'VMRC'))
    vnc_console_passwords = choice((False, True))
    enable_caching = choice((False, True))
    new_org = entities.Organization().create()
    new_loc = entities.Location().create()
    with session:
        session.computeresource.create(
            {
                'name': cr_name,
                'description': description,
                'provider': FOREMAN_PROVIDERS['vmware'],
                'provider_content.vcenter': module_vmware_settings['vcenter'],
                'provider_content.user': module_vmware_settings['user'],
                'provider_content.password': module_vmware_settings['password'],
                'provider_content.datacenter.value': module_vmware_settings['datacenter'],
                'provider_content.display_type': display_type,
                'provider_content.vnc_console_passwords': vnc_console_passwords,
                'provider_content.enable_caching': enable_caching,
                'organizations.resources.assigned': [module_org.name],
                'locations.resources.assigned': [module_location.name],
            }
        )
        cr_values = session.computeresource.read(cr_name)
        assert cr_values['name'] == cr_name
        assert cr_values['description'] == description
        assert cr_values['provider'] == FOREMAN_PROVIDERS['vmware']
        assert cr_values['provider_content']['user'] == module_vmware_settings['user']
        assert (
            cr_values['provider_content']['datacenter']['value']
            == module_vmware_settings['datacenter']
        )
        assert cr_values['provider_content']['display_type'] == display_type
        assert cr_values['provider_content']['vnc_console_passwords'] == vnc_console_passwords
        assert cr_values['provider_content']['enable_caching'] == enable_caching
        assert cr_values['organizations']['resources']['assigned'] == [module_org.name]
        assert cr_values['locations']['resources']['assigned'] == [module_location.name]
        session.computeresource.edit(
            cr_name,
            {
                'name': new_cr_name,
                'organizations.resources.assigned': [new_org.name],
                'locations.resources.assigned': [new_loc.name],
            },
        )
        assert not session.computeresource.search(cr_name)
        cr_values = session.computeresource.read(new_cr_name)
        assert cr_values['name'] == new_cr_name
        assert set(cr_values['organizations']['resources']['assigned']) == {
            module_org.name,
            new_org.name,
        }
        assert set(cr_values['locations']['resources']['assigned']) == {
            module_location.name,
            new_loc.name,
        }
        # check that the compute resource is listed in one of the default compute profiles
        profile_cr_values = session.computeprofile.list_resources(COMPUTE_PROFILE_LARGE)
        profile_cr_names = [cr['Compute Resource'] for cr in profile_cr_values]
        assert '{} ({})'.format(new_cr_name, FOREMAN_PROVIDERS['vmware']) in profile_cr_names
        session.computeresource.delete(new_cr_name)
        assert not session.computeresource.search(new_cr_name)


@pytest.mark.tier2
def test_positive_retrieve_virtual_machine_list(session, module_vmware_settings):
    """List the virtual machine list from vmware compute resource

    :id: 21ade57a-0caa-4144-9c46-c8e22f33414e

    :setup: vmware hostname and credentials.

    :steps:

        1. Select the created compute resource.
        2. Go to "Virtual Machines" tab.

    :expectedresults: The Virtual machines should be displayed

    :CaseLevel: Integration
    """
    cr_name = gen_string('alpha')
    vm_name = module_vmware_settings['vm_name']
    with session:
        session.computeresource.create(
            {
                'name': cr_name,
                'provider': FOREMAN_PROVIDERS['vmware'],
                'provider_content.vcenter': module_vmware_settings['vcenter'],
                'provider_content.user': module_vmware_settings['user'],
                'provider_content.password': module_vmware_settings['password'],
                'provider_content.datacenter.value': module_vmware_settings['datacenter'],
            }
        )
        assert session.computeresource.search(cr_name)[0]['Name'] == cr_name
        assert (
            session.computeresource.search_virtual_machine(cr_name, vm_name)[0]['Name'] == vm_name
        )


@pytest.mark.tier2
def test_positive_image_end_to_end(session, module_vmware_settings, target_sat):
    """Perform end to end testing for compute resource VMware component image.

    :id: 6b7949ef-c684-40aa-b181-11f8d4cd39c6

    :expectedresults: All expected CRUD actions finished successfully.

    :CaseLevel: Integration
    """
    cr_name = gen_string('alpha')
    image_name = gen_string('alpha')
    new_image_name = gen_string('alpha')
    target_sat.api_factory.check_create_os_with_title(module_vmware_settings['image_os'])
    image_user_data = choice((False, True))
    with session:
        session.computeresource.create(
            {
                'name': cr_name,
                'provider': FOREMAN_PROVIDERS['vmware'],
                'provider_content.vcenter': module_vmware_settings['vcenter'],
                'provider_content.user': module_vmware_settings['user'],
                'provider_content.password': module_vmware_settings['password'],
                'provider_content.datacenter.value': module_vmware_settings['datacenter'],
            }
        )
        assert session.computeresource.search(cr_name)[0]['Name'] == cr_name
        session.computeresource.create_image(
            cr_name,
            dict(
                name=image_name,
                operating_system=module_vmware_settings['image_os'],
                architecture=module_vmware_settings['image_arch'],
                username=module_vmware_settings['image_username'],
                user_data=image_user_data,
                password=module_vmware_settings['image_password'],
                image=module_vmware_settings['image_name'],
            ),
        )
        values = session.computeresource.read_image(cr_name, image_name)
        assert values['name'] == image_name
        assert values['operating_system'] == module_vmware_settings['image_os']
        assert values['architecture'] == module_vmware_settings['image_arch']
        assert values['username'] == module_vmware_settings['image_username']
        assert values['user_data'] == image_user_data
        assert values['image'] == module_vmware_settings['image_name']
        session.computeresource.update_image(cr_name, image_name, dict(name=new_image_name))
        assert session.computeresource.search_images(cr_name, image_name)[0]['Name'] != image_name
        assert (
            session.computeresource.search_images(cr_name, new_image_name)[0]['Name']
            == new_image_name
        )
        session.computeresource.delete_image(cr_name, new_image_name)
        assert (
            session.computeresource.search_images(cr_name, new_image_name)[0]['Name']
            != new_image_name
        )


@pytest.mark.tier2
@pytest.mark.run_in_one_thread
def test_positive_resource_vm_power_management(session, module_vmware_settings):
    """Read current VMware Compute Resource virtual machine power status and
    change it to opposite one

    :id: faeabe45-5112-43a6-bde9-f869dfb26cf5

    :expectedresults: virtual machine is powered on or powered off depending on its initial state

    :CaseLevel: Integration
    """
    cr_name = gen_string('alpha')
    vm_name = module_vmware_settings['vm_name']
    with session:
        session.computeresource.create(
            {
                'name': cr_name,
                'provider': FOREMAN_PROVIDERS['vmware'],
                'provider_content.vcenter': module_vmware_settings['vcenter'],
                'provider_content.user': module_vmware_settings['user'],
                'provider_content.password': module_vmware_settings['password'],
                'provider_content.datacenter.value': module_vmware_settings['datacenter'],
            }
        )
        assert session.computeresource.search(cr_name)[0]['Name'] == cr_name
        power_status = session.computeresource.vm_status(cr_name, vm_name)
        if power_status:
            session.computeresource.vm_poweroff(cr_name, vm_name)
        else:
            session.computeresource.vm_poweron(cr_name, vm_name)
        try:
            wait_for(
                lambda: (
                    session.browser.refresh(),
                    session.computeresource.vm_status(cr_name, vm_name),
                )[1]
                is not power_status,
                timeout=30,
                delay=2,
            )
        except TimedOutError:
            raise AssertionError('Timed out waiting for VM to toggle power state')


@pytest.mark.tier2
def test_positive_select_vmware_custom_profile_guest_os_rhel7(session, module_vmware_settings):
    """Select custom default (3-Large) compute profile guest OS RHEL7.

    :id: 24f7bb5f-2aaf-48cb-9a56-d2d0713dfe3d

    :customerscenario: true

    :setup: vmware hostname and credentials.

    :steps:

        1. Create a compute resource of type vmware.
        2. Provide valid hostname, username and password.
        3. Select the created vmware CR.
        4. Click Compute Profile tab.
        5. Select 3-Large profile
        6. Set Guest OS field to RHEL7 OS.

    :expectedresults: Guest OS RHEL7 is selected successfully.

    :BZ: 1315277

    :CaseLevel: Integration
    """
    cr_name = gen_string('alpha')
    guest_os_name = 'Red Hat Enterprise Linux 7 (64-bit)'
    with session:
        session.computeresource.create(
            {
                'name': cr_name,
                'provider': FOREMAN_PROVIDERS['vmware'],
                'provider_content.vcenter': module_vmware_settings['vcenter'],
                'provider_content.user': module_vmware_settings['user'],
                'provider_content.password': module_vmware_settings['password'],
                'provider_content.datacenter.value': module_vmware_settings['datacenter'],
            }
        )
        assert session.computeresource.search(cr_name)[0]['Name'] == cr_name
        session.computeresource.update_computeprofile(
            cr_name, COMPUTE_PROFILE_LARGE, {'provider_content.guest_os': guest_os_name}
        )
        values = session.computeresource.read_computeprofile(cr_name, COMPUTE_PROFILE_LARGE)
        assert values['provider_content']['guest_os'] == guest_os_name


@pytest.mark.tier2
def test_positive_access_vmware_with_custom_profile(session, module_vmware_settings):
    """Associate custom default (3-Large) compute profile

    :id: 751ef765-5091-4322-a0d9-0c9c73009cc4

    :setup: vmware hostname and credentials.

    :steps:

        1. Create a compute resource of type vmware.
        2. Provide valid hostname, username and password.
        3. Select the created vmware CR.
        4. Click Compute Profile tab.
        5. Edit (3-Large) with valid configurations and submit.

    :expectedresults: The Compute Resource created and associated to compute profile (3-Large)
        with provided values.

    :CaseLevel: Integration
    """
    cr_name = gen_string('alpha')
    data_store_summary_string = _get_vmware_datastore_summary_string()
    cr_profile_data = dict(
        cpus='2',
        cores_per_socket='2',
        memory='1024',
        firmware='EFI',
        cluster=VMWARE_CONSTANTS.get('cluster'),
        resource_pool=VMWARE_CONSTANTS.get('pool'),
        folder=VMWARE_CONSTANTS.get('folder'),
        guest_os=VMWARE_CONSTANTS.get('guest_os'),
        virtual_hw_version=VMWARE_CONSTANTS.get('virtualhw_version'),
        memory_hot_add=True,
        cpu_hot_add=True,
        cdrom_drive=True,
        annotation_notes=gen_string('alpha'),
        network_interfaces=[]
        if 'interface' not in module_vmware_settings
        else [
            dict(
                nic_type=VMWARE_CONSTANTS.get('network_interface_name'),
                network=module_vmware_settings['interface'],
            ),
            dict(
                nic_type=VMWARE_CONSTANTS.get('network_interface_name'),
                network=module_vmware_settings['interface'],
            ),
        ],
        storage=[
            dict(
                controller=VMWARE_CONSTANTS.get('scsicontroller'),
                disks=[
                    dict(
                        data_store=data_store_summary_string,
                        size='10 GB',
                        thin_provision=True,
                    ),
                    dict(
                        data_store=data_store_summary_string,
                        size='20 GB',
                        thin_provision=False,
                        eager_zero=False,
                    ),
                ],
            ),
            dict(
                controller=VMWARE_CONSTANTS.get('scsicontroller'),
                disks=[
                    dict(
                        data_store=data_store_summary_string,
                        size='30 GB',
                        thin_provision=False,
                        eager_zero=True,
                    )
                ],
            ),
        ],
    )
    with session:
        session.computeresource.create(
            {
                'name': cr_name,
                'provider': FOREMAN_PROVIDERS['vmware'],
                'provider_content.vcenter': module_vmware_settings['vcenter'],
                'provider_content.user': module_vmware_settings['user'],
                'provider_content.password': module_vmware_settings['password'],
                'provider_content.datacenter.value': module_vmware_settings['datacenter'],
            }
        )
        assert session.computeresource.search(cr_name)[0]['Name'] == cr_name
        session.computeresource.update_computeprofile(
            cr_name,
            COMPUTE_PROFILE_LARGE,
            {f'provider_content.{key}': value for key, value in cr_profile_data.items()},
        )
        values = session.computeresource.read_computeprofile(cr_name, COMPUTE_PROFILE_LARGE)
        provider_content = values['provider_content']
        # assert main compute resource profile data updated successfully.
        excluded_keys = ['network_interfaces', 'storage']
        expected_value = {
            key: value for key, value in cr_profile_data.items() if key not in excluded_keys
        }
        provided_value = {
            key: value for key, value in provider_content.items() if key in expected_value
        }
        assert provided_value == expected_value
        # assert compute resource profile network data updated successfully.
        for network_index, expected_network_value in enumerate(
            cr_profile_data['network_interfaces']
        ):
            provided_network_value = {
                key: value
                for key, value in provider_content['network_interfaces'][network_index].items()
                if key in expected_network_value
            }
            assert provided_network_value == expected_network_value
        # assert compute resource profile storage data updated successfully.
        for controller_index, expected_controller_value in enumerate(cr_profile_data['storage']):
            provided_controller_value = provider_content['storage'][controller_index]
            assert (
                provided_controller_value['controller'] == expected_controller_value['controller']
            )
            for disk_index, expected_disk_value in enumerate(expected_controller_value['disks']):
                provided_disk_value = {
                    key: value
                    for key, value in provided_controller_value['disks'][disk_index].items()
                    if key in expected_disk_value
                }
                assert provided_disk_value == expected_disk_value


@pytest.mark.tier2
def test_positive_virt_card(
    session, target_sat, module_vmware_settings, module_location, module_org
):
    """Check to see that the Virtualization card appears for an imported VM

    :id: 0502d5a6-64c1-422f-a9ba-ac7c2ee7bad2

    :parametrized: no

    :expectedresults: Virtualization card appears in the new Host UI for the VM

    :CaseLevel: Integration

    :CaseImportance: Medium
    """
    # create entities for hostgroup
    default_loc_id = (
        target_sat.api.Location().search(query={'search': f'name="{DEFAULT_LOC}"'})[0].id
    )
    target_sat.api.SmartProxy(id=1, location=[default_loc_id, module_location.id]).update()
    domain = target_sat.api.Domain(
        organization=[module_org.id], location=[module_location]
    ).create()
    subnet = target_sat.api.Subnet(
        organization=[module_org.id], location=[module_location], domain=[domain]
    ).create()
    architecture = target_sat.api.Architecture().create()
    ptable = target_sat.api.PartitionTable(
        organization=[module_org.id], location=[module_location]
    ).create()
    operatingsystem = target_sat.api.OperatingSystem(
        architecture=[architecture], ptable=[ptable]
    ).create()
    medium = target_sat.api.Media(
        organization=[module_org.id], location=[module_location], operatingsystem=[operatingsystem]
    ).create()
    lce = (
        target_sat.api.LifecycleEnvironment(name="Library", organization=module_org.id)
        .search()[0]
        .read()
        .id
    )
    cv = target_sat.api.ContentView(organization=module_org).create()
    cv.publish()

    # create hostgroup
    hostgroup_name = gen_string('alpha')
    target_sat.api.HostGroup(
        name=hostgroup_name,
        architecture=architecture,
        domain=domain,
        subnet=subnet,
        location=[module_location.id],
        medium=medium,
        operatingsystem=operatingsystem,
        organization=[module_org],
        ptable=ptable,
        lifecycle_environment=lce,
        content_view=cv,
        content_source=1,
    ).create()
    cr_name = gen_string('alpha')
    with session:
        session.computeresource.create(
            {
                'name': cr_name,
                'provider': FOREMAN_PROVIDERS['vmware'],
                'provider_content.vcenter': module_vmware_settings['vcenter'],
                'provider_content.user': module_vmware_settings['user'],
                'provider_content.password': module_vmware_settings['password'],
                'provider_content.datacenter.value': module_vmware_settings['datacenter'],
                'locations.resources.assigned': [module_location.name],
                'organizations.resources.assigned': [module_org.name],
            }
        )
        session.hostgroup.update(hostgroup_name, {'host_group.deploy': cr_name + " (VMware)"})
        session.computeresource.vm_import(
            cr_name,
            module_vmware_settings['vm_name'],
            hostgroup_name,
            module_location.name,
            module_org.name,
            module_vmware_settings['vm_name'],
        )
        host_name = module_vmware_settings['vm_name'] + '.' + domain.name
        power_status = session.computeresource.vm_status(cr_name, module_vmware_settings['vm_name'])
        if power_status is False:
            session.computeresource.vm_poweron(cr_name, module_vmware_settings['vm_name'])
            try:
                wait_for(
                    lambda: (
                        session.browser.refresh(),
                        session.computeresource.vm_status(
                            cr_name, module_vmware_settings['vm_name']
                        ),
                    )[1]
                    is not power_status,
                    timeout=30,
                    delay=2,
                )
            except TimedOutError:
                raise AssertionError('Timed out waiting for VM to toggle power state')

        virt_card = session.host_new.get_virtualization(host_name)['details']
        assert virt_card['datacenter'] == module_vmware_settings['datacenter']
        assert virt_card['cluster'] == module_vmware_settings['cluster']
        assert virt_card['memory'] == '2 GB'
        assert virt_card['public_ip_address'] != ''
        assert virt_card['mac_address'] == module_vmware_settings['mac_address']
        assert virt_card['cpus'] == '1'
<<<<<<< HEAD
        if virt_card['disk_label']:
            assert virt_card['disk_label'] == 'Hard disk 1'
        if virt_card['disk_capacity']:
            assert virt_card['disk_capacity'] != ''
        if virt_card['partition_capacity']:
            assert virt_card['partition_capacity'] != ''
        if virt_card['partition_path']:
            assert virt_card['partition_path'] == '/boot'
        if virt_card['partition_allocation']:
            assert virt_card['partition_allocation'] != ''
=======
        assert virt_card['disk_label'] == 'Hard disk 1'
        assert virt_card['disk_capacity'] != ''
        assert virt_card['partition_capacity'] != ''
        assert virt_card['partition_path'] == '/boot'
        assert virt_card['partition_allocation'] != ''
>>>>>>> ac29b958
        assert virt_card['cores_per_socket'] == '1'
        assert virt_card['firmware'] == 'bios'
        assert virt_card['hypervisor'] != ''
        assert virt_card['connection_state'] == 'connected'
        assert virt_card['overall_status'] == 'green'
        assert virt_card['annotation_notes'] == ''
        assert virt_card['running_on'] == cr_name
        target_sat.api.Host(
            id=target_sat.api.Host().search(query={'search': f'name={host_name}'})[0].id
        ).delete()<|MERGE_RESOLUTION|>--- conflicted
+++ resolved
@@ -618,7 +618,6 @@
         assert virt_card['public_ip_address'] != ''
         assert virt_card['mac_address'] == module_vmware_settings['mac_address']
         assert virt_card['cpus'] == '1'
-<<<<<<< HEAD
         if virt_card['disk_label']:
             assert virt_card['disk_label'] == 'Hard disk 1'
         if virt_card['disk_capacity']:
@@ -629,13 +628,6 @@
             assert virt_card['partition_path'] == '/boot'
         if virt_card['partition_allocation']:
             assert virt_card['partition_allocation'] != ''
-=======
-        assert virt_card['disk_label'] == 'Hard disk 1'
-        assert virt_card['disk_capacity'] != ''
-        assert virt_card['partition_capacity'] != ''
-        assert virt_card['partition_path'] == '/boot'
-        assert virt_card['partition_allocation'] != ''
->>>>>>> ac29b958
         assert virt_card['cores_per_socket'] == '1'
         assert virt_card['firmware'] == 'bios'
         assert virt_card['hypervisor'] != ''
