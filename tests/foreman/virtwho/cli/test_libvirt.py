--- conflicted
+++ resolved
@@ -27,34 +27,7 @@
 )
 
 
-<<<<<<< HEAD
-=======
-@pytest.fixture
-def form_data(target_sat, default_org):
-    form = {
-        'name': gen_string('alpha'),
-        'debug': 1,
-        'interval': '60',
-        'hypervisor-id': 'hostname',
-        'hypervisor-type': settings.virtwho.libvirt.hypervisor_type,
-        'hypervisor-server': settings.virtwho.libvirt.hypervisor_server,
-        'organization-id': default_org.id,
-        'filtering-mode': 'none',
-        'satellite-url': target_sat.hostname,
-        'hypervisor-username': settings.virtwho.libvirt.hypervisor_username,
-    }
-    return form
 
-
-@pytest.fixture
-def virtwho_config(form_data, target_sat):
-    virtwho_config = target_sat.cli.VirtWhoConfig.create(form_data)['general-information']
-    yield virtwho_config
-    target_sat.cli.VirtWhoConfig.delete({'name': virtwho_config['name']})
-    assert not target_sat.cli.VirtWhoConfig.exists(search=('name', form_data['name']))
-
-
->>>>>>> 6e804fa7
 class TestVirtWhoConfigforLibvirt:
     @pytest.mark.tier2
     @pytest.mark.parametrize('deploy_type_cli', ['id', 'script'], indirect=True)
