--- conflicted
+++ resolved
@@ -9,12 +9,8 @@
 :Team: Phoenix
 
 """
-<<<<<<< HEAD
 import json
 from pathlib import Path
-=======
-
->>>>>>> bba4931f
 import re
 
 from fauxfactory import gen_string
