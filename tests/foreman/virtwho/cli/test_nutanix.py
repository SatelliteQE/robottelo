"""Test class for Virtwho Configure CLI

:Requirement: Virt-whoConfigurePlugin

:CaseAutomation: Automated

:CaseLevel: Acceptance

:CaseComponent: Virt-whoConfigurePlugin

:team: Phoenix-subscriptions

:TestType: Functional

:CaseImportance: High

:Upstream: No
"""
import pytest
from fauxfactory import gen_string

from robottelo.config import settings
from robottelo.utils.virtwho import check_message_in_rhsm_log
from robottelo.utils.virtwho import deploy_configure_by_command
from robottelo.utils.virtwho import deploy_configure_by_script
from robottelo.utils.virtwho import get_configure_command
from robottelo.utils.virtwho import get_configure_file
from robottelo.utils.virtwho import get_configure_option
from robottelo.utils.virtwho import get_hypervisor_ahv_mapping


@pytest.fixture()
def form_data(target_sat, default_org):
    form = {
        'name': gen_string('alpha'),
        'debug': 1,
        'interval': '60',
        'hypervisor-id': 'hostname',
        'hypervisor-type': settings.virtwho.ahv.hypervisor_type,
        'hypervisor-server': settings.virtwho.ahv.hypervisor_server,
        'organization-id': default_org.id,
        'filtering-mode': 'none',
        'satellite-url': target_sat.hostname,
        'hypervisor-username': settings.virtwho.ahv.hypervisor_username,
        'hypervisor-password': settings.virtwho.ahv.hypervisor_password,
        'prism-flavor': settings.virtwho.ahv.prism_flavor,
        'ahv-internal-debug': 'false',
    }
    return form


@pytest.fixture()
def virtwho_config(form_data, target_sat):
    virtwho_config = target_sat.cli.VirtWhoConfig.create(form_data)['general-information']
    yield virtwho_config
    target_sat.cli.VirtWhoConfig.delete({'name': virtwho_config['name']})
    assert not target_sat.cli.VirtWhoConfig.exists(search=('name', form_data['name']))


class TestVirtWhoConfigforNutanix:
    @pytest.mark.tier2
    def test_positive_deploy_configure_by_id(
        self, default_org, form_data, virtwho_config, target_sat
    ):
        """Verify "hammer virt-who-config deploy"

        :id: af686d28-f8f8-44b3-8969-5ab6a4400489

        :expectedresults: Config can be created and deployed

        :CaseLevel: Integration

        :CaseImportance: High
        """
        assert virtwho_config['status'] == 'No Report Yet'
        command = get_configure_command(virtwho_config['id'], default_org.name)
        hypervisor_name, guest_name = deploy_configure_by_command(
            command, form_data['hypervisor-type'], debug=True, org=default_org.label
        )
        virt_who_instance = target_sat.cli.VirtWhoConfig.info({'id': virtwho_config['id']})[
            'general-information'
        ]['status']
        assert virt_who_instance == 'OK'
        hosts = [
            (hypervisor_name, f'product_id={settings.virtwho.sku.vdc_physical} and type=NORMAL'),
            (guest_name, f'product_id={settings.virtwho.sku.vdc_physical} and type=STACK_DERIVED'),
        ]
        for hostname, sku in hosts:
            host = target_sat.cli.Host.list({'search': hostname})[0]
            subscriptions = target_sat.cli.Subscription.list(
                {'organization': default_org.name, 'search': sku}
            )
            vdc_id = subscriptions[0]['id']
            if 'type=STACK_DERIVED' in sku:
                for item in subscriptions:
                    if hypervisor_name.lower() in item['type']:
                        vdc_id = item['id']
                        break
            result = target_sat.cli.Host.subscription_attach(
                {'host-id': host['id'], 'subscription-id': vdc_id}
            )
            assert result.strip() == 'Subscription attached to the host successfully.'

    @pytest.mark.tier2
    def test_positive_deploy_configure_by_script(
        self, default_org, form_data, virtwho_config, target_sat
    ):
        """Verify "hammer virt-who-config fetch"

        :id: d707fac0-f2b1-4493-b083-cf1edc231691

        :expectedresults: Config can be created, fetch and deploy

        :CaseLevel: Integration

        :CaseImportance: High
        """
        assert virtwho_config['status'] == 'No Report Yet'
        script = target_sat.cli.VirtWhoConfig.fetch(
            {'id': virtwho_config['id']}, output_format='base'
        )
        hypervisor_name, guest_name = deploy_configure_by_script(
            script, form_data['hypervisor-type'], debug=True, org=default_org.label
        )
        virt_who_instance = target_sat.cli.VirtWhoConfig.info({'id': virtwho_config['id']})[
            'general-information'
        ]['status']
        assert virt_who_instance == 'OK'
        hosts = [
            (hypervisor_name, f'product_id={settings.virtwho.sku.vdc_physical} and type=NORMAL'),
            (guest_name, f'product_id={settings.virtwho.sku.vdc_physical} and type=STACK_DERIVED'),
        ]
        for hostname, sku in hosts:
            host = target_sat.cli.Host.list({'search': hostname})[0]
            subscriptions = target_sat.cli.Subscription.list(
                {'organization': default_org.name, 'search': sku}
            )
            vdc_id = subscriptions[0]['id']
            if 'type=STACK_DERIVED' in sku:
                for item in subscriptions:
                    if hypervisor_name.lower() in item['type']:
                        vdc_id = item['id']
                        break
            result = target_sat.cli.Host.subscription_attach(
                {'host-id': host['id'], 'subscription-id': vdc_id}
            )
            assert result.strip() == 'Subscription attached to the host successfully.'

    @pytest.mark.tier2
    def test_positive_hypervisor_id_option(
        self, default_org, form_data, virtwho_config, target_sat
    ):
        """Verify hypervisor_id option by hammer virt-who-config update"

<<<<<<< HEAD
        :id: d0081428-9cad-45c9-a316-b75ac94241cf
=======
        :id: af92b814-fe7a-4969-b2ab-7b68859de3ce
>>>>>>> 98d17101

        :expectedresults: hypervisor_id option can be updated.

        :CaseLevel: Integration

        :CaseImportance: Medium
        """
        values = ['uuid', 'hostname']
        for value in values:
            target_sat.cli.VirtWhoConfig.update(
                {'id': virtwho_config['id'], 'hypervisor-id': value}
            )
            result = target_sat.cli.VirtWhoConfig.info({'id': virtwho_config['id']})
            assert result['connection']['hypervisor-id'] == value
            config_file = get_configure_file(virtwho_config['id'])
            command = get_configure_command(virtwho_config['id'], default_org.name)
            deploy_configure_by_command(
                command, form_data['hypervisor-type'], org=default_org.label
            )
            assert get_configure_option('hypervisor_id', config_file) == value

    @pytest.mark.tier2
    @pytest.mark.parametrize('deploy_type', ['id', 'script'])
    def test_positive_prism_central_deploy_configure_by_id_script(
        self, default_org, form_data, target_sat, deploy_type
    ):
        """Verify "hammer virt-who-config deploy" on nutanix prism central mode

        :id: e85d7c19-ecf7-4ddd-a66b-a429e18fdc23

        :expectedresults:
            Config can be created and deployed
            The prism_central has been set in /etc/virt-who.d/vir-who.conf file

        :CaseLevel: Integration

        :CaseImportance: High
        """
        form_data['prism-flavor'] = "central"
        virtwho_config = target_sat.cli.VirtWhoConfig.create(form_data)['general-information']
        assert virtwho_config['status'] == 'No Report Yet'
        if deploy_type == "id":
            command = get_configure_command(virtwho_config['id'], default_org.name)
            hypervisor_name, guest_name = deploy_configure_by_command(
                command, form_data['hypervisor-type'], debug=True, org=default_org.label
            )
        elif deploy_type == "script":
            script = target_sat.cli.VirtWhoConfig.fetch(
                {'id': virtwho_config['id']}, output_format='base'
            )
            hypervisor_name, guest_name = deploy_configure_by_script(
                script, form_data['hypervisor-type'], debug=True, org=default_org.label
            )
        # Check the option "prism_central=true" should be set in etc/virt-who.d/virt-who.conf
        config_file = get_configure_file(virtwho_config['id'])
        assert get_configure_option("prism_central", config_file) == 'true'
        virt_who_instance = target_sat.cli.VirtWhoConfig.info({'id': virtwho_config['id']})[
            'general-information'
        ]['status']
        assert virt_who_instance == 'OK'
        hosts = [
            (hypervisor_name, f'product_id={settings.virtwho.sku.vdc_physical} and type=NORMAL'),
            (guest_name, f'product_id={settings.virtwho.sku.vdc_physical} and type=STACK_DERIVED'),
        ]
        for hostname, sku in hosts:
            host = target_sat.cli.Host.list({'search': hostname})[0]
            subscriptions = target_sat.cli.Subscription.list(
                {'organization': default_org.name, 'search': sku}
            )
            vdc_id = subscriptions[0]['id']
            if 'type=STACK_DERIVED' in sku:
                for item in subscriptions:
                    if hypervisor_name.lower() in item['type']:
                        vdc_id = item['id']
                        break
            result = target_sat.cli.Host.subscription_attach(
                {'host-id': host['id'], 'subscription-id': vdc_id}
            )
            assert result.strip() == 'Subscription attached to the host successfully.'

    @pytest.mark.tier2
    def test_positive_prism_central_prism_central_option(
        self, default_org, form_data, virtwho_config, target_sat
    ):
        """Verify prism_central option by hammer virt-who-config update"

        :id: c2b7956d-4720-459b-b0c9-8f0b0f42d442

        :expectedresults: prism_central option can be updated.

        :CaseLevel: Integration

        :CaseImportance: Medium
        """
        value = 'central'
        result = target_sat.cli.VirtWhoConfig.update(
            {'id': virtwho_config['id'], 'prism-flavor': value}
        )
        assert result[0]['message'] == f"Virt Who configuration [{virtwho_config['name']}] updated"
        result = target_sat.cli.VirtWhoConfig.info({'id': virtwho_config['id']})
        assert result['general-information']['ahv-prism-flavor'] == value
        config_file = get_configure_file(virtwho_config['id'])
        command = get_configure_command(virtwho_config['id'], default_org.name)
        deploy_configure_by_command(command, form_data['hypervisor-type'], org=default_org.label)
        assert get_configure_option("prism_central", config_file) == 'true'

    @pytest.mark.tier2
    def test_positive_ahv_internal_debug_option(
        self, default_org, form_data, virtwho_config, target_sat
    ):
        """Verify ahv_internal_debug option by hammer virt-who-config"

        :id: a169a843-6ec7-4ef1-b471-649304e77cf1268

        :expectedresults:
            1. enable-ahv-debug option has been set to no
            2. ahv_internal_debug bas been set to false in virt-who-config-X.conf
            3. warning message exist in log file /var/log/rhsm/rhsm.log
            4. ahv_internal_debug option can be updated
            5. message Host UUID {system_uuid} found for VM: {guest_uuid} exist in rhsm.log
            6. ahv_internal_debug bas been set to true in virt-who-config-X.conf
            7. warning message does not exist in log file /var/log/rhsm/rhsm.log
        :CaseLevel: Integration

        :CaseImportance: Medium

        :BZ: 2141719
        :customerscenario: true
        """
        command = get_configure_command(virtwho_config['id'], default_org.name)
        deploy_configure_by_command(
            command, form_data['hypervisor-type'], debug=True, org=default_org.label
        )
        result = target_sat.cli.VirtWhoConfig.info({'id': virtwho_config['id']})
        assert result['general-information']['enable-ahv-debug'] == 'no'
        # ahv_internal_debug does not set in virt-who-config-X.conf
        config_file = get_configure_file(virtwho_config['id'])
        option = 'ahv_internal_debug'
        env_error = f"option {option} is not exist or not be enabled in {config_file}"
        try:
            get_configure_option("ahv_internal_debug", config_file)
        except Exception as VirtWhoError:
            assert env_error == str(VirtWhoError)
        # check message exist in log file /var/log/rhsm/rhsm.log
        message = 'Value for "ahv_internal_debug" not set, using default: False'
        assert check_message_in_rhsm_log(message) == message

        # Update ahv_internal_debug option to true
        value = 'true'
        result = target_sat.cli.VirtWhoConfig.update(
            {'id': virtwho_config['id'], 'ahv-internal-debug': value}
        )
        assert result[0]['message'] == f"Virt Who configuration [{virtwho_config['name']}] updated"
        command = get_configure_command(virtwho_config['id'], default_org.name)
        deploy_configure_by_command(
            command, form_data['hypervisor-type'], debug=True, org=default_org.label
        )
        assert get_hypervisor_ahv_mapping(form_data['hypervisor-type']) == 'Host UUID found for VM'
        result = target_sat.cli.VirtWhoConfig.info({'id': virtwho_config['id']})
        assert result['general-information']['enable-ahv-debug'] == 'yes'
        # ahv_internal_debug bas been set to true in virt-who-config-X.conf
        config_file = get_configure_file(virtwho_config['id'])
        assert get_configure_option("ahv_internal_debug", config_file) == 'true'
        # check message does not exist in log file /var/log/rhsm/rhsm.log
        message = 'Value for "ahv_internal_debug" not set, using default: False'
        assert str(check_message_in_rhsm_log(message)) == 'False'<|MERGE_RESOLUTION|>--- conflicted
+++ resolved
@@ -152,11 +152,7 @@
     ):
         """Verify hypervisor_id option by hammer virt-who-config update"
 
-<<<<<<< HEAD
-        :id: d0081428-9cad-45c9-a316-b75ac94241cf
-=======
         :id: af92b814-fe7a-4969-b2ab-7b68859de3ce
->>>>>>> 98d17101
 
         :expectedresults: hypervisor_id option can be updated.
 
