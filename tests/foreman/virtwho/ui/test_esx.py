--- conflicted
+++ resolved
@@ -738,25 +738,11 @@
         self, default_org, form_data, target_sat, session
     ):
         """Verify " hammer virt-who-config deploy hypervisor with special characters"
-<<<<<<< HEAD
         :id: 654f869e-182b-4951-bc4e-8761d666a449
         :expectedresults: Config can be created and deployed without any error
         :CaseLevel: Integration
         :CaseImportance: High
         :BZ: 1870816,1959136
-=======
-
-        :id: 654f869e-182b-4951-bc4e-8761d666a449
-
-        :expectedresults: Config can be created and deployed without any error
-
-        :CaseLevel: Integration
-
-        :CaseImportance: High
-
-        :BZ: 1870816,1959136
-
->>>>>>> 5b12e6ab
         :customerscenario: true
         """
         name = gen_string('alpha')
@@ -793,25 +779,18 @@
                 == settings.virtwho.esx.hypervisor_username
             )
             session.virtwho_configure.delete(name)
-<<<<<<< HEAD
             assert not session.virtwho_configure.search(name)
 
     @pytest.mark.tier2
     def test_positive_remove_env_option(self, default_org, form_data, target_sat, session):
         """remove option 'env=' from the virt-who configuration file and without any error
-
         :id: 4503985c-8cf5-455c-855f-73dc7645ffe9
-
         :expectedresults:
             the option "env=" should be removed from etc/virt-who.d/virt-who.conf
             /var/log/messages should not display warning message
-
-        :CaseLevel: Integration
-
+        :CaseLevel: Integration
         :CaseImportance: Medium
-
         :BZ: 1834897
-
         :customerscenario: true
         """
         name = gen_string('alpha')
@@ -840,6 +819,4 @@
             result = target_sat.execute(f'grep "{env_warning}" /var/log/messages')
             assert result.status == 1
             session.virtwho_configure.delete(name)
-=======
->>>>>>> 5b12e6ab
             assert not session.virtwho_configure.search(name)