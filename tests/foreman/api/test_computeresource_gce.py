"""Tests for the GCE ``compute_resource`` paths.

A full API reference for compute resources can be found here:
http://www.katello.org/docs/api/apidoc/compute_resources.html

:Requirement: Computeresource GCE

:CaseAutomation: Automated

:CaseLevel: Acceptance

:CaseComponent: ComputeResources-GCE

:Team: Rocket

:TestType: Functional

:CaseImportance: High

:Upstream: No
"""
import random

import pytest
from fauxfactory import gen_string

from robottelo.config import settings
from robottelo.constants import GCE_RHEL_CLOUD_PROJECTS
from robottelo.constants import VALID_GCE_ZONES


@pytest.mark.skip_if_not_set('gce')
class TestGCEComputeResourceTestCases:
    """Tests for ``api/v2/compute_resources``."""

    @pytest.mark.tier1
    @pytest.mark.parametrize('sat_gce', ['sat', 'puppet_sat'], indirect=True)
    def test_positive_crud_gce_cr(self, sat_gce, sat_gce_org, sat_gce_loc, gce_cert):
        """Create, Read, Update and Delete GCE compute resources

        :id: b324f8cd-d509-4d7a-b738-08aefafdc2b5

        :expectedresults: GCE Compute resource should be created, read, updated and deleted

        :CaseImportance: Critical

        :CaseLevel: Component
        """
        cr_name = gen_string('alpha')
        # Testing Create
        compresource = sat_gce.api.GCEComputeResource(
            name=cr_name,
            provider='GCE',
            email=gce_cert['client_email'],
            key_path=settings.gce.cert_path,
            project=gce_cert['project_id'],
            zone=settings.gce.zone,
            organization=[sat_gce_org],
            location=[sat_gce_loc],
        ).create()
        assert compresource.name == cr_name
        # Testing Update
        new_name = gen_string('alpha')
        description = gen_string('utf8')
        new_zone = random.choice(VALID_GCE_ZONES)
        compresource.name = new_name
        compresource.description = description
        compresource.zone = new_zone
        compresource.update(['name', 'description', 'zone'])
        # Testing Read
        updated = sat_gce.api.GCEComputeResource(id=compresource.id).read()
        assert updated.name == new_name
        assert updated.description == description
        assert updated.zone == new_zone
        # Testing Delete
        updated.delete()
        assert not sat_gce.api.GCEComputeResource().search(query={'search': f'name={new_name}'})

    @pytest.mark.tier3
    def test_positive_check_available_images(self, module_gce_compute, googleclient):
        """Verify RHEL images from GCP are available to select in GCE CR

        :id: 5cdfab18-a591-4442-8c19-a01e9b10ac36

        :BZ: 2164989

        :expectedresults: RHEL images from GCP are available to select in GCE CR

        :CaseLevel: Integration
        """
        satgce_images = module_gce_compute.available_images()
        googleclient_images = googleclient.list_templates(
            include_public=True, public_projects=GCE_RHEL_CLOUD_PROJECTS
        )
        googleclient_image_names = [img.name for img in googleclient_images]
        # Validating GCE_CR images in Google CR
        sat_available_images = [satgce_images[i]['name'] for i in range(len(satgce_images))]
        for image in sat_available_images:
            assert image in googleclient_image_names
            # Validate only rhel-images exist in GCE_CR
            assert image.startswith('rhel-')

    @pytest.mark.tier3
    def test_positive_check_available_networks(self, module_gce_compute, googleclient):
        """Verify all the networks from GCE are available to select

        :id: 259c9f5f-19dd-4e06-af5e-874612914f44

        :expectedresults: All the networks from Google CR should be available to select in GCE CR

        :CaseLevel: Integration
        """
        gceavailable_networks = module_gce_compute.available_networks()
        satgce_networks = [net['name'] for net in gceavailable_networks['results']]
        gcloudclient_networks = googleclient.list_network()
        assert sorted(satgce_networks) == sorted(gcloudclient_networks)

    @pytest.mark.tier3
    def test_positive_check_available_flavors(self, module_gce_compute):
        """Verify flavors from GCE are available to select

        :id: f1da6706-9c27-4730-98e2-f710b847ff97

        :BZ: 1794744

        :expectedresults: All the flavors from Google CR should be available to select in GCE Host

        :CaseLevel: Integration
        """
        satgce_flavors = int(module_gce_compute.available_flavors()['total'])
        assert satgce_flavors > 1

    @pytest.mark.tier3
    def test_positive_create_finish_template_image(
        self, module_gce_finishimg, module_gce_compute, gce_latest_rhel_uuid
    ):
        """Finish template image along with username is being added in GCE CR

        :id: ec7ac618-ed1d-4b36-af7b-995cf4f78341

        :BZ: 1794744

        :steps:
            1. Create a GCE Compute Resource.
            2. Add a finish template based image in GCE CR.

        :expectedresults: Finish template image should be added in GCE CR along with username

        :CaseLevel: Integration
        """
        assert module_gce_finishimg.compute_resource.id == module_gce_compute.id
        assert module_gce_finishimg.uuid == gce_latest_rhel_uuid

    @pytest.mark.tier3
    def test_positive_create_cloud_init_image(
        self, module_gce_cloudimg, module_gce_compute, gce_custom_cloudinit_uuid
    ):
        """Cloud Init template image along with username is being added in GCE CR

        :id: 5a30c227-324a-49f9-932f-ce80da8611d0

        :steps:
            1. Create a GCE Compute Resource.
            2. Add a cloud init template in GCE CR.

        :expectedresults: Cloud init image should be added in GCE CR along with username

        :CaseLevel: Integration
        """
        assert module_gce_cloudimg.compute_resource.id == module_gce_compute.id
        assert module_gce_cloudimg.uuid == gce_custom_cloudinit_uuid


@pytest.mark.skip_if_not_set('gce')
class TestGCEHostProvisioningTestCase:
    """GCE Host Provisioning Tests

    :Requirement: Host
    """

    @pytest.fixture(scope='class', autouse=True)
    def class_setup(self, request, gce_latest_rhel_uuid, sat_gce_domain):
        """
        Sets Constants for all the Tests, fixtures which will be later used for assertions
        """
        request.cls.mtype = 'g1-small'
        request.cls.network = 'default'
        request.cls.volsize = '20'
        request.cls.hostname = f'test{gen_string("alpha")}'

        request.cls.fullhostname = f'{self.hostname}.{sat_gce_domain.name}'.lower()

        request.cls.compute_attrs = {
            'image_id': gce_latest_rhel_uuid,
            'machine_type': self.mtype,
            'network': self.network,
            'associate_external_ip': True,
            'volumes_attributes': {'0': {'size_gb': self.volsize}},
        }

    @pytest.fixture(scope='class')
    def class_host(
        self,
        sat_gce,
        googleclient,
        sat_gce_default_architecture,
        sat_gce_domain,
        gce_hostgroup,
        sat_gce_org,
        sat_gce_default_os,
        sat_gce_loc,
        gce_latest_rhel_uuid,
        module_gce_finishimg,
    ):
        """Provisions the host on GCE

        Later in tests this host will be used to perform assertions
        """
        host = sat_gce.api.Host(
            architecture=sat_gce_default_architecture,
            compute_attributes=self.compute_attrs,
            domain=sat_gce_domain,
            hostgroup=gce_hostgroup,
            organization=sat_gce_org,
            operatingsystem=sat_gce_default_os,
            location=sat_gce_loc,
            name=self.hostname,
            provision_method='image',
            image=module_gce_finishimg,
            root_pass=gen_string('alphanumeric'),
        ).create()
        yield host
        host.delete()

    @pytest.fixture(scope='class')
    def google_host(self, googleclient):
        """Returns the Google Client Host object to perform the assertions"""
        return googleclient.get_vm(name='{}'.format(self.fullhostname.replace('.', '-')))

    @pytest.mark.e2e
    @pytest.mark.tier1
<<<<<<< HEAD
    @pytest.mark.build_sanity
    def test_positive_gce_host_provisioned(self, class_host):
=======
    @pytest.mark.parametrize('sat_gce', ['sat', 'puppet_sat'], indirect=True)
    def test_positive_gce_host_provisioned(self, class_host, google_host):
>>>>>>> dee80f76
        """Host can be provisioned on Google Cloud

        :id: 889975f2-56ca-4584-95a7-21c513969630

        :CaseLevel: Component

        ::CaseImportance: Critical

        :steps:
            1. Create a GCE Compute Resource
            2. Create a Hostgroup with all the Global and Foreman entities but
                without Compute Profile, required to provision a host
            3. Provision a Host on Google Cloud using above GCE CR and Hostgroup

        :expectedresults:
            1. The host should be provisioned on Google Compute Engine
            2. The host name should be the same as given in data to provision the host
            3. The host should show Installed status for provisioned host
            4. The provisioned host should be assigned with external IP
        """
        assert class_host.name == self.fullhostname
        assert class_host.build_status_label == 'Installed'
        assert class_host.ip == google_host.ip

    @pytest.mark.tier3
    def test_positive_gce_host_power_on_off(self, class_host, google_host):
        """Host can be powered on and off

        :id: b622c6fc-c45e-431d-8de3-9d0237873998

        :CaseLevel: System

        :steps:
            1. Create a GCE Compute Resource
            2. Create a Hostgroup with all the Global and Foreman entities but
                without Compute Profile, required to provision a host
            3. Provision a Host on Google Cloud using above GCE CR and Hostgroup
            4. Power off the host from satellite
            5. Power on the host again from satellite

        :expectedresults:
            1. The provisioned host should be powered off and on requesting so
            2. The provisioned host should be powered on and on requesting so
        """
        class_host.power(data={'power_action': 'stop'})
        google_host.wait_for_state('VmState.STOPPED', '5m')
        assert google_host.is_stopped
        class_host.power(data={'power_action': 'start'})
        google_host.wait_for_state('VmState.RUNNING', '2m')
        assert google_host.is_running<|MERGE_RESOLUTION|>--- conflicted
+++ resolved
@@ -239,13 +239,9 @@
 
     @pytest.mark.e2e
     @pytest.mark.tier1
-<<<<<<< HEAD
     @pytest.mark.build_sanity
-    def test_positive_gce_host_provisioned(self, class_host):
-=======
     @pytest.mark.parametrize('sat_gce', ['sat', 'puppet_sat'], indirect=True)
     def test_positive_gce_host_provisioned(self, class_host, google_host):
->>>>>>> dee80f76
         """Host can be provisioned on Google Cloud
 
         :id: 889975f2-56ca-4584-95a7-21c513969630
