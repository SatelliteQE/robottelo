--- conflicted
+++ resolved
@@ -19,6 +19,8 @@
 import pytest
 
 from robottelo.config import settings
+
+SELECTED_ROLE = 'RedHatInsights.insights-client'
 
 
 def test_fetch_and_sync_ansible_playbooks(target_sat):
@@ -78,24 +80,14 @@
 
     :expectedresults:
         1. Host should be assigned the proper role.
-<<<<<<< HEAD
-
     :CaseAutomation: Automated
     """
-=======
-    :CaseAutomation: Automated
-    """
-        
->>>>>>> 50bccf3d
-    SELECTED_ROLE = 'RedHatInsights.insights-client'
+
     host = target_sat.api.Host().create()
     id = target_sat.internal_capsule.id
     target_sat.api.AnsibleRoles().sync(data={'proxy_id': id, 'role_names': [SELECTED_ROLE]})
     host.assign_ansible_roles(data={'ansible_role_ids': [1]})
     host_roles = host.list_ansible_roles()
-<<<<<<< HEAD
-    assert host_roles[0]['name'] == SELECTED_ROLE
-=======
     assert host_roles[0]['name'] == SELECTED_ROLE
 
 
@@ -156,5 +148,4 @@
         f'resource_type = JobInvocation and resource_id = {job["id"]}', poll_timeout=1000
     )
     result = target_sat.api.JobInvocation(id=job['id']).read()
-    assert result.succeeded == 1
->>>>>>> 50bccf3d
+    assert result.succeeded == 1