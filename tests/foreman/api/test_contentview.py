"""Unit tests for the ``content_views`` paths.

:Requirement: Contentview

:CaseAutomation: Automated

:CaseComponent: ContentViews

:team: Phoenix-content

:CaseImportance: High

"""

from datetime import datetime, timedelta
import random

from fauxfactory import gen_integer, gen_string, gen_utf8
import pytest
from requests.exceptions import HTTPError

from robottelo.config import settings, user_nailgun_config
from robottelo.constants import (
    CONTAINER_REGISTRY_HUB,
    CUSTOM_RPM_SHA_512_FEED_COUNT,
<<<<<<< HEAD
=======
    DEFAULT_ARCHITECTURE,
    FILTER_ERRATA_TYPE,
>>>>>>> 3f11c65d
    PERMISSIONS,
    PRDS,
    REPOS,
    REPOSET,
    DataFile,
)
from robottelo.constants.repos import CUSTOM_RPM_SHA_512, FEDORA_OSTREE_REPO
from robottelo.utils.datafactory import (
    invalid_names_list,
    parametrized,
    valid_data_list,
)

# Some tests repeatedly publish content views or promote content view versions.
# How many times should that be done? A higher number means a more interesting
# but longer test.
REPEAT = 3


@pytest.fixture(scope='class')
def class_cv(module_org, class_target_sat):
    return class_target_sat.api.ContentView(organization=module_org).create()


@pytest.fixture(scope='class')
def class_published_cv(class_cv):
    class_cv.publish()
    return class_cv.read()


@pytest.fixture(scope='class')
def class_promoted_cv(class_published_cv, module_lce):
    class_published_cv.version[0].promote(data={'environment_ids': module_lce.id})
    return class_published_cv.read()


@pytest.fixture(scope='class')
def class_cloned_cv(class_cv, class_target_sat):
    copied_cv_id = class_target_sat.api.ContentView(id=class_cv.id).copy(
        data={'name': gen_string('alpha', gen_integer(3, 30))}
    )['id']
    return class_target_sat.api.ContentView(id=copied_cv_id).read()


@pytest.fixture(scope='class')
def class_published_cloned_cv(class_cloned_cv, class_target_sat):
    class_cloned_cv.publish()
    return class_target_sat.api.ContentView(id=class_cloned_cv.id).read()


@pytest.fixture
def content_view(module_org, module_target_sat):
    return module_target_sat.api.ContentView(organization=module_org).create()


def apply_package_filter(content_view, repo, package, target_sat, inclusion=True):
    """Apply package filter on content view

    :param content_view: entity content view
    :param repo: entity repository
    :param str package: package name to filter
    :param bool inclusion: True/False based on include or exclude filter

    :return list : list of content view versions
    """
    cv_filter = target_sat.api.RPMContentViewFilter(
        content_view=content_view, inclusion=inclusion, repository=[repo]
    ).create()
    cv_filter_rule = target_sat.api.ContentViewFilterRule(
        content_view_filter=cv_filter, name=package
    ).create()
    assert cv_filter.id == cv_filter_rule.content_view_filter.id
    content_view.publish()
    content_view = content_view.read()
    return content_view.version[0].read()


class TestContentView:
    @pytest.mark.upgrade
    @pytest.mark.tier3
    def test_positive_subscribe_host(
        self, class_cv, class_promoted_cv, module_lce, module_org, module_target_sat
    ):
        """Subscribe a host to a content view

        :id: b5a08369-bf92-48ab-b9aa-10f5b9774b79

        :expectedresults: It is possible to create a host and set its
            'content_view_id' facet attribute

        :CaseAutomation: Automated

        :CaseImportance: High
        """
        # organization
        # ├── lifecycle environment
        # └── content view

        # Check that no host associated to just created content view
        assert class_cv.content_host_count == 0
        assert len(class_promoted_cv.version) == 1
        host = module_target_sat.api.Host(
            content_facet_attributes={
                'content_view_id': class_cv.id,
                'lifecycle_environment_id': module_lce.id,
            },
            organization=module_org.id,
        ).create()
        assert host.content_facet_attributes['content_view']['id'] == class_cv.id
        assert host.content_facet_attributes['lifecycle_environment']['id'] == module_lce.id
        assert class_cv.read().content_host_count == 1

    @pytest.mark.tier2
    def test_positive_clone_within_same_env(self, class_published_cloned_cv, module_lce):
        """attempt to create, publish and promote new content view
        based on existing view within the same environment as the
        original content view

        :id: a7be5dc1-26c1-4354-99a1-1cbc90c89c64

        :expectedresults: Cloned content view can be published and promoted to
            the same environment as the original content view

        :CaseImportance: High
        """
        class_published_cloned_cv.read().version[0].promote(data={'environment_ids': module_lce.id})

    @pytest.mark.upgrade
    @pytest.mark.tier2
    def test_positive_clone_with_diff_env(
        self, module_org, class_published_cloned_cv, module_target_sat
    ):
        """attempt to create, publish and promote new content
        view based on existing view but promoted to a
        different environment

        :id: a4d21c85-a77c-4664-95ba-3d32c3ad1663

        :expectedresults: Cloned content view can be published and promoted to
            a different environment as the original content view

        :CaseImportance: Medium
        """
        le_clone = module_target_sat.api.LifecycleEnvironment(organization=module_org).create()
        class_published_cloned_cv.read().version[0].promote(data={'environment_ids': le_clone.id})

    @pytest.mark.tier2
    def test_positive_add_custom_content(self, module_product, module_org, module_target_sat):
        """Associate custom content in a view

        :id: db452e0c-0c17-40f2-bab4-8467e7a875f1

        :expectedresults: Custom content assigned and present in content view

        :CaseImportance: Critical
        """
        yum_repo = module_target_sat.api.Repository(product=module_product).create()
        yum_repo.sync()
        content_view = module_target_sat.api.ContentView(organization=module_org.id).create()
        assert len(content_view.repository) == 0
        content_view.repository = [yum_repo]
        content_view = content_view.update(['repository'])
        assert len(content_view.repository) == 1
        assert content_view.repository[0].read().name == yum_repo.name

    @pytest.mark.tier2
    def test_negative_add_dupe_repos(
        self, content_view, module_product, module_org, module_target_sat
    ):
        """Attempt to associate the same repo multiple times within a
        content view

        :id: 9e3dff38-fdcc-4483-9844-0619797cf1d5

        :expectedresults: User cannot add repos multiple times to the view

        :CaseImportance: Low
        """
        yum_repo = module_target_sat.api.Repository(product=module_product).create()
        yum_repo.sync()
        assert len(content_view.repository) == 0
        content_view.repository = [yum_repo, yum_repo]
        with pytest.raises(HTTPError):
            content_view.update(['repository'])
        assert len(content_view.read().repository) == 0

    @pytest.mark.tier2
    @pytest.mark.pit_server
    @pytest.mark.skipif(
        (not settings.robottelo.REPOS_HOSTING_URL), reason='Missing repos_hosting_url'
    )
    def test_positive_add_sha512_rpm(self, content_view, module_org, module_target_sat):
        """Associate sha512 RPM content in a view

        :id: 1f473b02-5e2b-41ff-a706-c0635abc2476

        :expectedresults: Custom sha512 assigned and present in content view

        :CaseComponent: Pulp

        :team: Rocket

        :CaseImportance: Medium

        :customerscenario: true

        :BZ: 1639406
        """
        product = module_target_sat.api.Product(organization=module_org).create()
        yum_sha512_repo = module_target_sat.api.Repository(
            product=product, url=CUSTOM_RPM_SHA_512
        ).create()
        yum_sha512_repo.sync()
        repo_content = yum_sha512_repo.read()
        # Assert that the repository content was properly synced
        assert repo_content.content_counts['rpm'] == CUSTOM_RPM_SHA_512_FEED_COUNT['rpm']
        assert repo_content.content_counts['erratum'] == CUSTOM_RPM_SHA_512_FEED_COUNT['errata']
        content_view.repository = [yum_sha512_repo]
        content_view = content_view.update(['repository'])
        content_view.publish()
        content_view = content_view.read()
        assert len(content_view.repository) == 1
        assert len(content_view.version) == 1
        content_view_version = content_view.version[0].read()
        assert content_view_version.package_count == CUSTOM_RPM_SHA_512_FEED_COUNT['rpm']
        assert (
            content_view_version.errata_counts['total'] == CUSTOM_RPM_SHA_512_FEED_COUNT['errata']
        )

    @pytest.mark.tier2
    def test_ccv_promote_registry_name_change(self, module_target_sat, module_sca_manifest_org):
        """Testing CCV promotion scenarios where the registry_name has been changed to some
        specific value.

        :id: 41641d4a-d144-4833-869a-284624df2410

        :steps:

            1) Sync a RH Repo
            2) Create a CV, add the repo and publish it
            3) Create a CCV and add the CV version to it, then publish it
            4) Create LCEs with the specific value for registry_name
            5) Promote the CCV to both LCEs

        :expectedresults: CCV can be promoted to both LCEs without issue.

        :CaseImportance: High

        :customerscenario: true

        :BZ: 2153523
        """
        rh_repo_id = module_target_sat.api_factory.enable_rhrepo_and_fetchid(
            basearch=DEFAULT_ARCHITECTURE,
            org_id=module_sca_manifest_org.id,
            product=REPOS['kickstart']['rhel8_aps']['product'],
            repo=REPOS['kickstart']['rhel8_aps']['name'],
            reposet=REPOS['kickstart']['rhel8_aps']['reposet'],
            releasever=REPOS['kickstart']['rhel8_aps']['version'],
        )
        repo = module_target_sat.api.Repository(id=rh_repo_id).read()
        repo.sync(timeout=600)
        cv = module_target_sat.api.ContentView(organization=module_sca_manifest_org).create()
        cv = module_target_sat.api.ContentView(id=cv.id, repository=[repo]).update(["repository"])
        cv.publish()
        cv = cv.read()
        composite_cv = module_target_sat.api.ContentView(
            organization=module_sca_manifest_org, composite=True
        ).create()
        composite_cv.component = [cv.version[0]]
        composite_cv = composite_cv.update(['component'])
        composite_cv.publish()
        composite_cv = composite_cv.read()
        # Create LCEs with the specific registry value
        lce1 = module_target_sat.api.LifecycleEnvironment(
            organization=module_sca_manifest_org,
            registry_name_pattern='<%= repository.name %>',
        ).create()
        lce2 = module_target_sat.api.LifecycleEnvironment(
            organization=module_sca_manifest_org,
            registry_name_pattern='<%= lifecycle_environment.label %>/<%= repository.name %>',
        ).create()
        version = composite_cv.version[0].read()
        assert 'success' in version.promote(data={'environment_ids': lce1.id})['result']
        assert 'success' in version.promote(data={'environment_ids': lce2.id})['result']


class TestContentViewCreate:
    """Create tests for content views."""

    @pytest.mark.parametrize('name', **parametrized(valid_data_list()))
    @pytest.mark.tier1
    def test_positive_create_with_name(self, name, target_sat):
        """Create empty content-view with random names.

        :id: 80d36498-2e71-4aa9-b696-f0a45e86267f

        :parametrized: yes

        :expectedresults: Content-view is created and had random name.

        :CaseImportance: Critical
        """
        assert target_sat.api.ContentView(name=name).create().name == name

    @pytest.mark.parametrize('desc', **parametrized(valid_data_list()))
    @pytest.mark.tier1
    def test_positive_create_with_description(self, desc, target_sat):
        """Create empty content view with random description.

        :id: 068e3e7c-34ac-47cb-a1bb-904d12c74cc7

        :parametrized: yes

        :expectedresults: Content-view is created and has random description.

        :CaseImportance: High
        """
        assert target_sat.api.ContentView(description=desc).create().description == desc

    @pytest.mark.tier1
    def test_positive_clone(self, content_view, module_org, module_target_sat):
        """Create a content view by copying an existing one

        :id: ee03dc63-e2b0-4a89-a828-2910405279ff

        :expectedresults: A content view is cloned with relevant parameters

        :CaseImportance: Critical
        """
        cloned_cv = module_target_sat.api.ContentView(
            id=content_view.copy(data={'name': gen_string('alpha', gen_integer(3, 30))})['id']
        ).read_json()
        cv_origin = content_view.read_json()
        uniqe_keys = ('label', 'id', 'name', 'updated_at', 'created_at')
        for key in uniqe_keys:
            del cv_origin[key]
            del cloned_cv[key]
        assert cv_origin == cloned_cv

    @pytest.mark.parametrize('name', **parametrized(invalid_names_list()))
    @pytest.mark.tier1
    def test_negative_create_with_invalid_name(self, name, target_sat):
        """Create content view providing an invalid name.

        :id: 261376ca-7d12-41b6-9c36-5f284865243e

        :parametrized: yes

        :expectedresults: Content View is not created

        :CaseImportance: High
        """
        with pytest.raises(HTTPError):
            target_sat.api.ContentView(name=name).create()


class TestContentViewPublishPromote:
    """Tests for publishing and promoting content views."""

    @pytest.fixture(scope='class', autouse=True)
    def class_setup(self, request, module_product, class_target_sat):
        """Set up organization, product and repositories for tests."""
        request.cls.yum_repo = class_target_sat.api.Repository(product=module_product).create()
        self.yum_repo.sync()
        request.cls.swid_repo = class_target_sat.api.Repository(
            product=module_product, url=settings.repos.swid_tag.url
        ).create()
        self.swid_repo.sync()

    def add_content_views_to_composite(
        self, module_target_sat, composite_cv, module_org, cv_amount=1
    ):
        """Add necessary number of content views to the composite one

        :param composite_cv: Composite content view object
        :param cv_amount: Amount of content views to be added
        """
        cv_versions = []
        for _ in range(cv_amount):
            content_view = module_target_sat.api.ContentView(organization=module_org).create()
            content_view.publish()
            cv_versions.append(content_view.read().version[0])
        composite_cv.component = cv_versions
        composite_cv = composite_cv.update(['component'])
        assert len(composite_cv.component) == cv_amount

    @pytest.mark.tier2
    def test_positive_publish_with_content_multiple(self, content_view, module_org):
        """Give a content view yum packages and publish it repeatedly.

        :id: 7db81c1f-c69e-453f-bea4-ecad47f27c69

        :expectedresults: The yum repo is referenced from the content view, the
            content view can be published several times, and each content view
            version has at least one package.

        :CaseImportance: High
        """
        content_view.repository = [self.yum_repo]
        content_view = content_view.update(['repository'])

        # Check that the yum repo is referenced.
        assert len(content_view.repository) == 1

        # Publish the content view several times and check that each version
        # has some software packages.
        for _ in range(REPEAT):
            content_view.publish()
        for cvv in content_view.read().version:
            assert cvv.read_json()['package_count'] > 0

    @pytest.mark.tier2
    def test_positive_publish_composite_multiple_content_once(self, module_org, module_target_sat):
        """Create empty composite view and assign random number of
        normal content views to it. After that publish that composite content
        view once.

        :id: 0d56d318-46a4-4da5-871b-72a3926055dd

        :expectedresults: Composite content view is published and corresponding
            version is assigned to it.

        :CaseImportance: Critical
        """
        composite_cv = module_target_sat.api.ContentView(
            composite=True,
            organization=module_org,
        ).create()
        self.add_content_views_to_composite(
            module_target_sat, composite_cv, module_org, random.randint(2, 3)
        )
        composite_cv.publish()
        assert len(composite_cv.read().version) == 1

    @pytest.mark.tier2
    def test_positive_publish_composite_multiple_content_multiple(
        self, module_org, module_target_sat
    ):
        """Create empty composite view and assign random number of
        normal content views to it. After that publish that composite content
        view several times.

        :id: da8ad491-02f2-4b84-b850-0dea7259739c

        :expectedresults: Composite content view is published several times and
            corresponding versions are assigned to it.

        :CaseImportance: High
        """
        composite_cv = module_target_sat.api.ContentView(
            composite=True,
            organization=module_org,
        ).create()
        self.add_content_views_to_composite(
            module_target_sat, composite_cv, module_org, random.randint(2, 3)
        )

        for i in range(random.randint(2, 3)):
            composite_cv.publish()
            assert len(composite_cv.read().version) == i + 1

    @pytest.mark.tier2
    def test_positive_promote_with_yum_multiple(self, content_view, module_org, module_target_sat):
        """Give a content view a yum repo, publish it once and promote
        the content view version ``REPEAT + 1`` times.

        :id: 58783790-2839-4e91-94d3-008dc3fe3219

        :expectedresults: The content view has one repository, the content view
            version is in ``REPEAT + 1`` lifecycle environments and it has at
            least one package.

        :CaseImportance: High
        """
        content_view.repository = [self.yum_repo]
        content_view.update(['repository'])
        content_view.publish()
        content_view = content_view.read()

        # Promote the content view version.
        for _ in range(REPEAT):
            lce = module_target_sat.api.LifecycleEnvironment(organization=module_org).create()
            content_view.version[0].promote(data={'environment_ids': lce.id})

        # Everything's done - check some content view attributes...
        content_view = content_view.read()
        assert len(content_view.repository) == 1
        assert len(content_view.version) == 1

        # ...and some content view version attributes.
        cvv_attrs = content_view.version[0].read_json()
        assert len(cvv_attrs['environments']) == REPEAT + 1
        assert cvv_attrs['package_count'] > 0

<<<<<<< HEAD
=======
    @pytest.mark.tier2
    def test_positive_add_to_composite(self, content_view, module_org, module_target_sat):
        """Create normal content view, publish and add it to a new
        composite content view

        :id: 36894150-5321-4ffd-ab5a-a7ad01401cf4

        :expectedresults: Content view can be created and assigned to composite
            one through content view versions mechanism

        :CaseImportance: Critical
        """
        content_view.repository = [self.yum_repo]
        content_view.update(['repository'])
        content_view.publish()
        content_view = content_view.read()

        composite_cv = module_target_sat.api.ContentView(
            composite=True,
            organization=module_org,
        ).create()
        composite_cv.component = content_view.version  # list of one CV version
        composite_cv = composite_cv.update(['component'])

        # composite CV → CV version == CV → CV version
        assert composite_cv.component[0].id == content_view.version[0].id
        # composite CV → CV version → CV == CV
        assert composite_cv.component[0].read().content_view.id == content_view.id

    @pytest.mark.tier2
    def test_negative_publish_during_repo_sync(self, content_view, module_target_sat):
        """Attempt to publish a new version of the content-view,
        while an associated repository is being synced.

        :id: c272fff7-a679-4844-a261-80830cdd5694

        :BZ: 1957144

        :steps:
            1. Add repository to content-view
            2. Perform asynchronous repository sync
            3. Attempt to publish a version of the content-view, while repo sync ongoing.

        :expectedresults:
            1. User cannot publish during repository sync.
            2. HTTP exception raised, assert publish task failed for expected reason,
                repo sync task_id found in humanized error, content-view versions unchanged.
        """
        org = content_view.organization.read()
        # add repository to content-view
        content_view.repository = [self.yum_repo]
        content_view.update(['repository'])
        content_view = content_view.read()
        existing_versions = content_view.version
        timestamp = (datetime.utcnow() - timedelta(seconds=1)).strftime('%Y-%m-%d %H:%M')

        # perform async repository sync, while still in progress-
        # attempt to publish a new version of the content view.
        repo_task_id = self.yum_repo.sync(synchronous=False)['id']
        with pytest.raises(HTTPError) as InternalServerError:
            content_view.publish()
        assert str(content_view.id) in str(InternalServerError)
        # search for failed publish task
        task_action = f"Publish content view '{content_view.name}', organization '{org.name}'"
        task_search = module_target_sat.api.ForemanTask().search(
            query={'search': f'{task_action} and started_at >= "{timestamp}"'}
        )
        assert len(task_search) > 0
        task_id = task_search[0].id
        # publish task failed for expected reason
        task = module_target_sat.api.ForemanTask(id=task_id).poll(must_succeed=False)
        assert task['result'] == 'error'
        assert len(task['humanized']['errors']) == 1
        assert repo_task_id in task['humanized']['errors'][0]
        # no new versions of content view, any existing remained the same
        assert content_view.read().version == existing_versions

    @pytest.mark.tier2
    def test_negative_add_components_to_composite(
        self, content_view, module_org, module_target_sat
    ):
        """Attempt to associate components in a non-composite content
        view

        :id: 60aa7a4e-df6e-407e-86c7-a4c540bda8b5

        :expectedresults: User cannot add components to the view

        :CaseImportance: Low
        """
        content_view.repository = [self.yum_repo]
        content_view.update(['repository'])
        content_view.publish()
        content_view = content_view.read()
        non_composite_cv = module_target_sat.api.ContentView(
            composite=False,
            organization=module_org,
        ).create()
        non_composite_cv.component = content_view.version  # list of one cvv
        with pytest.raises(HTTPError):
            non_composite_cv.update(['component'])
        assert len(non_composite_cv.read().component) == 0

>>>>>>> 3f11c65d
    @pytest.mark.upgrade
    @pytest.mark.tier2
    def test_positive_promote_composite_multiple_content_once(
        self, module_lce, module_org, module_target_sat
    ):
        """Create empty composite view and assign random number of
        normal content views to it. After that promote that composite
        content view once.

        :id: 20389383-7510-421c-803a-e73de9db941a

        :expectedresults: Composite content view version points to ``Library +
            1`` lifecycle environments after the promotions.

        :CaseImportance: High
        """
        composite_cv = module_target_sat.api.ContentView(
            composite=True,
            organization=module_org,
        ).create()
        self.add_content_views_to_composite(
            module_target_sat, composite_cv, module_org, random.randint(2, 3)
        )
        composite_cv.publish()
        composite_cv.read().version[0].promote(data={'environment_ids': module_lce.id})
        composite_cv = composite_cv.read()
        assert len(composite_cv.version) == 1
        assert len(composite_cv.version[0].read().environment) == 2

    @pytest.mark.upgrade
    @pytest.mark.tier2
    def test_positive_promote_composite_multiple_content_multiple(
        self, module_org, module_target_sat
    ):
        """Create empty composite view and assign random number of
        normal content views to it. After that promote that composite content
        view ``Library + random`` times.

        :id: 368811fe-f24a-48a5-b883-9c1d08a03d6b

        :expectedresults: Composite content view version points to ``Library +
            random`` lifecycle environments after the promotions.

        :CaseImportance: High
        """
        composite_cv = module_target_sat.api.ContentView(
            composite=True,
            organization=module_org,
        ).create()
        self.add_content_views_to_composite(
            module_target_sat, composite_cv, module_org, random.randint(2, 3)
        )
        composite_cv.publish()
        composite_cv = composite_cv.read()

        envs_amount = random.randint(2, 3)
        for _ in range(envs_amount):
            lce = module_target_sat.api.LifecycleEnvironment(organization=module_org).create()
            composite_cv.version[0].promote(data={'environment_ids': lce.id})
        composite_cv = composite_cv.read()
        assert len(composite_cv.version) == 1
        assert len(composite_cv.version[0].read().environment) == envs_amount + 1

    @pytest.mark.tier2
    def test_positive_promote_out_of_sequence(self, content_view, module_org):
        """Try to publish content view few times in a row and then re-promote
        first version to default environment

        :id: 40d20aba-726f-48e3-93b7-fb1ab1851ac7

        :expectedresults: Content view promoted out of sequence properly

        :CaseImportance: Medium
        """
        for _ in range(REPEAT):
            content_view.publish()
        content_view = content_view.read()
        # Check that CV is published and has proper number of CV versions.
        assert len(content_view.version) == REPEAT
        content_view.version.sort(key=lambda version: version.id)
        # After each publish operation application re-assign environment to
        # latest CV version. Correspondingly, at that moment, first cv version
        # should have 0 environments and latest should have one ('Library')
        # assigned to it.
        assert len(content_view.version[0].read().environment) == 0
        lce_list = content_view.version[-1].read().environment
        assert len(lce_list) == 1
        # Trying to re-promote 'Library' environment from latest version to
        # first one
        content_view.version[0].promote(data={'environment_ids': lce_list[0].id, 'force': True})
        content_view = content_view.read()
        content_view.version.sort(key=lambda version: version.id)
        # Verify that, according to our plan, first version contains one
        # environment and latest - 0
        assert len(content_view.version[0].read().environment) == 1
        assert len(content_view.version[-1].read().environment) == 0

    @pytest.mark.tier3
    @pytest.mark.pit_server
    def test_positive_publish_multiple_repos(self, content_view, module_org, module_target_sat):
        """Attempt to publish a content view with multiple YUM repos.

        :id: 5557a33b-7a6f-45f5-9fe4-23a704ed9e21

        :expectedresults: Content view publish should not raise an exception.

        :CaseComponent: Pulp

        :team: Rocket

        :CaseImportance: Medium

        :customerscenario: true

        :BZ: 1651930
        """
        product = module_target_sat.api.Product(organization=module_org).create()
        for _ in range(10):
            repo = module_target_sat.api.Repository(product=product).create()
            repo.sync()
            content_view.repository.append(repo)
            content_view = content_view.update(['repository'])
        content_view = content_view.read()
        assert len(content_view.repository) == 10
        content_view.publish()
        assert len(content_view.read().version) == 1

    @pytest.mark.tier2
    @pytest.mark.skipif(
        (not settings.robottelo.REPOS_HOSTING_URL), reason='Missing repos_hosting_url'
    )
    def test_composite_content_view_with_same_repos(self, module_org, target_sat):
        """Create a Composite Content View with content views having same yum repo.
        Add filter on the content views and check the package count for composite content view
        should not be changed.

        :id: 957f3758-ca1e-4a1f-8e7d-171750e0eb87

        :expectedresults: package count for composite content view should not be changed in
            case of mismatch.

        :bz: 1639390

        :customerscenario: true

        :CaseImportance: Medium
        """
        product = target_sat.api.Product(organization=module_org).create()
        repo = target_sat.api.Repository(
            content_type='yum', product=product, url=settings.repos.module_stream_1.url
        ).create()
        repo.sync()
        content_view_1 = target_sat.api.ContentView(organization=module_org).create()
        content_view_2 = target_sat.api.ContentView(organization=module_org).create()

        # create content views with same repo and different filter
        for content_view, package in [(content_view_1, 'camel'), (content_view_2, 'cow')]:
            content_view.repository = [repo]
            content_view.update(['repository'])
            content_view_info = apply_package_filter(
                content_view, repo, package, target_sat, inclusion=False
            )
            assert content_view_info.package_count == 35

        # create composite content view with these two published content views
        comp_content_view = target_sat.api.ContentView(
            composite=True,
            organization=module_org,
        ).create()
        content_view_1 = content_view_1.read()
        content_view_2 = content_view_2.read()
        for content_view_version in [content_view_1.version[-1], content_view_2.version[-1]]:
            comp_content_view.component.append(content_view_version)
            comp_content_view = comp_content_view.update(['component'])
        comp_content_view.publish()
        comp_content_view = comp_content_view.read()
        comp_content_view_info = comp_content_view.version[0].read()
        assert comp_content_view_info.package_count == 36

    @pytest.mark.e2e
    @pytest.mark.tier2
    def test_ccv_audit_scenarios(self, module_org, target_sat):
        """Check for various scenarios where a composite content view or it's component
        content views needs_publish flags should be set to true and that they properly
        get set and unset

        :id: cdd94ab8-da31-40ac-ab81-02472517e9bf

        :steps:

            1. Create a ccv
            2. Add some content views to the composite view
            3. Remove a content view from the composite view
            4. Add a CV that has `latest` set to true to the composite view
            5. Publish a new version of that CV
            6. Publish a new version of another CV in the CCV, and update it to latest

        :expectedresults: When appropriate, a ccv and it's cvs needs_publish flags get
            set or unset

        :CaseImportance: High
        """
        composite_cv = target_sat.api.ContentView(composite=True).create()
        # Needs_publish is set to True on creation
        assert composite_cv.read().needs_publish
        composite_cv.publish()
        assert not composite_cv.read().needs_publish
        # Add some content_views to the composite view
        self.add_content_views_to_composite(target_sat, composite_cv, module_org, 2)
        # Needs_publish should be set to True when a component CV is added/removed
        assert composite_cv.read().needs_publish
        composite_cv.publish()
        assert not composite_cv.read().needs_publish
        component_cvs = composite_cv.read().component
        # Remove a component cv, should need publish now
        component_cvs.pop(1)
        composite_cv.component = component_cvs
        composite_cv = composite_cv.update(['component'])
        assert composite_cv.read().needs_publish
        composite_cv.publish()
        assert not composite_cv.read().needs_publish
        # add a CV that has `latest` set to true
        new_cv = target_sat.api.ContentView().create()
        new_cv.publish()
        composite_cv.content_view_component[0].add(
            data={"components": [{"content_view_id": new_cv.id, "latest": "true"}]}
        )
        assert composite_cv.read().needs_publish
        composite_cv.publish()
        assert not composite_cv.read().needs_publish
        # a new version of a component cv that has "latest" - needs publish
        new_cv.publish()
        assert composite_cv.read().needs_publish
        composite_cv.publish()
        assert not composite_cv.read().needs_publish
        # a component CV was changed to "always update" when ccv has old version - needs publish
        # update composite_cv after changes
        composite_cv = composite_cv.read()
        # get the first CV that was added, which has 1 version
        old_component = composite_cv.content_view_component[0].read()
        old_component.content_view.publish()
        old_component.latest = True
        old_component = old_component.update(['latest'])
        # set latest to true and see if CV needs publish
        assert composite_cv.read().needs_publish
        composite_cv.publish()
        assert not composite_cv.read().needs_publish

    @pytest.mark.tier2
    def test_check_needs_publish_flag(self, target_sat):
        """Check that the publish_only_if_needed option in the API works as intended (defaults to
        false, is able to be overriden to true, and if so gives the appropriate message
        if the cvs needs_publish flag is set to false)

        :id: 6e4aa845-db08-4cc3-a960-ea64fb20f50c

        :expectedresults: The publish_only_if_needed flag is working as intended, and is defaulted
            to false

        :CaseImportance: High
        """
        cv = target_sat.api.ContentView().create()
        assert cv.publish()
        assert not cv.read().needs_publish
        with pytest.raises(HTTPError):
            assert (
                cv.publish(data={'publish_only_if_needed': True})['displayMessage']
                == """
            Content view does not need a publish since there are no audited changes since the
            last publish. Pass check_needs_publish parameter as false if you don't want to check
            if content view needs a publish."""
            )


class TestContentViewUpdate:
    """Tests for updating content views."""

    @pytest.mark.parametrize(
        ('key', 'value'),
        **(lambda x: {'argvalues': list(x.items()), 'ids': list(x.keys())})(
            {'description': gen_utf8(), 'name': gen_utf8()}
        ),
    )
    @pytest.mark.tier1
    def test_positive_update_attributes(self, module_cv, key, value):
        """Update a content view and provide valid attributes.

        :id: 3f1457f2-586b-472c-8053-99017c4a4909

        :parametrized: yes

        :expectedresults: The update succeeds.

        :CaseImportance: Critical
        """
        setattr(module_cv, key, value)
        content_view = module_cv.update({key})
        assert getattr(content_view, key) == value

    @pytest.mark.parametrize('new_name', **parametrized(valid_data_list()))
    @pytest.mark.tier1
    def test_positive_update_name(self, module_cv, new_name, module_target_sat):
        """Create content view providing the initial name, then update
        its name to another valid name.

        :id: 15e6fa3a-1a65-4e7d-8d32-3a81227ac1c8

        :parametrized: yes

        :expectedresults: Content View is created, and its name can be updated.

        :CaseImportance: Critical
        """
        module_cv.name = new_name
        module_cv.update(['name'])
        updated = module_target_sat.api.ContentView(id=module_cv.id).read()
        assert new_name == updated.name

    @pytest.mark.parametrize('new_name', **parametrized(invalid_names_list()))
    @pytest.mark.tier1
    def test_negative_update_name(self, module_cv, new_name, module_target_sat):
        """Create content view then update its name to an
        invalid name.

        :id: 69a2ce8d-19b2-49a3-97db-a1fdebbb16be

        :parametrized: yes

        :expectedresults: Content View is created, and its name is not updated.

        :CaseImportance: Critical
        """
        module_cv.name = new_name
        with pytest.raises(HTTPError):
            module_cv.update(['name'])
        cv = module_cv.read()
        assert cv.name != new_name


@pytest.mark.run_in_one_thread
class TestContentViewRedHatContent:
    """Tests for publishing and promoting content views."""

    @pytest.fixture(scope='class', autouse=True)
    def initiate_testclass(
        self, request, module_cv, module_entitlement_manifest_org, class_target_sat
    ):
        """Set up organization, product and repositories for tests."""

        repo_id = class_target_sat.api_factory.enable_rhrepo_and_fetchid(
            basearch='x86_64',
            org_id=module_entitlement_manifest_org.id,
            product=PRDS['rhel'],
            repo=REPOS['rhst7']['name'],
            reposet=REPOSET['rhst7'],
            releasever=None,
        )
        request.cls.repo = class_target_sat.api.Repository(id=repo_id)
        self.repo.sync()
        module_cv.repository = [self.repo]
        module_cv.update(['repository'])
        request.cls.yumcv = module_cv.read()

    @pytest.mark.tier2
    def test_positive_publish_rh_custom_spin(self, module_org, content_view, module_target_sat):
        """Attempt to publish a content view containing Red Hat spin - i.e.,
        contains filters.

        :id: 094a8c46-935b-4dbc-830e-19bec935276c

        :expectedresults: Content view can be published

        :CaseImportance: High
        """
        content_view.repository = [self.repo]
        content_view = content_view.update(['repository'])
        module_target_sat.api.RPMContentViewFilter(
            content_view=content_view, inclusion='true', name=gen_string('alphanumeric')
        ).create()
        content_view.publish()
        assert len(content_view.read().version) == 1

    @pytest.mark.tier2
    def test_positive_promote_rh(self, module_org, content_view, module_lce):
        """Attempt to promote a content view containing Red Hat content

        :id: 991dd9cc-5818-42dc-9098-66b312adfd97

        :expectedresults: Content view can be promoted

        :CaseImportance: Critical
        """
        content_view.repository = [self.repo]
        content_view = content_view.update(['repository'])
        content_view.publish()
        content_view.read().version[0].promote(
            data={
                'environment_ids': module_lce.id,
                'force': False,
            }
        )
        assert len(content_view.read().version[0].read().environment) == 2

    @pytest.mark.e2e
    @pytest.mark.tier2
    def test_cv_audit_scenarios(self, module_product, target_sat):
        """Check for various scenarios where a content view's needs_publish flag
        should be set to true and that it properly gets set and unset

        :id: 48b0ce35-f76b-447e-a465-d9ce70cbb20e`

        :steps:

            1. Create a CV
            2. Add a filter to the CV
            3. Add a rule to the filter
            4. Delete that rule
            5. Delete that filter
            6. Add a repo to the CV
            7. Delete content from the repo
            8. Add content to the repo
            9. Sync the repo

        :expectedresults: All of the above steps should results in the CV needing to be
            be published

        :CaseImportance: High
        """
        # needs_publish is set to true when created
        assert self.yumcv.read().needs_publish
        self.yumcv.publish()
        assert not self.yumcv.read().needs_publish
        # needs_publish is set to true when a filter is added/updated/deleted
        cv_filter = target_sat.api.RPMContentViewFilter(
            content_view=self.yumcv, inclusion='true', name=gen_string('alphanumeric')
        ).create()
        assert self.yumcv.read().needs_publish
        self.yumcv.publish()
        assert not self.yumcv.read().needs_publish
        # Adding a rule should set needs_publish to true
        cvf_rule = target_sat.api.ContentViewFilterRule(
            content_view_filter=cv_filter, name=gen_string('alphanumeric'), version='1.0'
        ).create()
        assert self.yumcv.read().needs_publish
        self.yumcv.publish()
        assert not self.yumcv.read().needs_publish
        # Deleting a rule should set needs_publish to true
        cvf_rule.delete()
        assert self.yumcv.read().needs_publish
        self.yumcv.publish()
        assert not self.yumcv.read().needs_publish
        # Deleting a filter should set needs_publish to true
        cv_filter.delete()
        assert self.yumcv.read().needs_publish
        self.yumcv.publish()
        assert not self.yumcv.read().needs_publish
        # needs_publish is set to true whenever repositories are interacted with on the CV
        # add a repo to the CV, needs_publish should be set to true
        repo_url = settings.repos.yum_0.url
        repo = target_sat.api.Repository(
            download_policy='immediate',
            mirroring_policy='mirror_complete',
            product=module_product,
            url=repo_url,
        ).create()
        repo.sync()
        self.yumcv.repository = [repo]
        self.yumcv = self.yumcv.update(['repository'])
        assert self.yumcv.read().needs_publish
        self.yumcv.publish()
        assert not self.yumcv.read().needs_publish
        # needs_publish is set to true when repository content is removed
        packages = target_sat.api.Package(repository=repo).search(query={'per_page': '1000'})
        repo.remove_content(data={'ids': [package.id for package in packages]})
        assert self.yumcv.read().needs_publish
        self.yumcv.publish()
        assert not self.yumcv.read().needs_publish
        # needs_publish is set to true whenever repo content is added
        with open(DataFile.RPM_TO_UPLOAD, 'rb') as handle:
            repo.upload_content(files={'content': handle})
        assert self.yumcv.read().needs_publish
        self.yumcv.publish()
        assert not self.yumcv.read().needs_publish
        # needs_publish is set to true whenever a repo is synced
        repo.sync()
        assert self.yumcv.read().needs_publish
        self.yumcv.publish()
        assert not self.yumcv.read().needs_publish


@pytest.mark.tier2
def test_negative_readonly_user_actions(
    target_sat, function_role, content_view, module_org, module_lce
):
    """Attempt to manage content views

    :id: 8c8cc3a2-a356-4645-9517-ca5bce836969

    :setup:

        1. create a user with the Content View read-only role
        2. create content view
        3. add a custom repository to content view

    :expectedresults: User with read only role for content view cannot
        Modify, Delete, Publish, Promote the content views.  Same user cannot
        create Product, Host Collection, or Activation key

    :BZ: 1922134

    :CaseImportance: Critical
    """
    user_login = gen_string('alpha')
    user_password = gen_string('alphanumeric')
    # create a role with content views read only permissions
    target_sat.api.Filter(
        organization=[module_org],
        permission=target_sat.api.Permission().search(
            filters={'name': 'view_content_views'},
            query={'search': 'resource_type="Katello::ContentView"'},
        ),
        role=function_role,
    ).create()
    # create environment permissions and assign it to our role
    target_sat.api.Filter(
        organization=[module_org],
        permission=target_sat.api.Permission().search(
            query={'search': 'resource_type="Katello::KTEnvironment"'}
        ),
        role=function_role,
    ).create()
    # create a user and assign the above created role
    target_sat.api.User(
        organization=[module_org],
        role=[function_role],
        login=user_login,
        password=user_password,
    ).create()
    cfg = user_nailgun_config(user_login, user_password)
    # Check that we cannot create content view due read-only permission
    with pytest.raises(HTTPError):
        target_sat.api.ContentView(server_config=cfg, organization=module_org).create()
    # Check that we can read our content view with custom user
    content_view = target_sat.api.ContentView(server_config=cfg, id=content_view.id).read()
    # Check that we cannot modify content view with custom user
    with pytest.raises(HTTPError):
        target_sat.api.ContentView(
            server_config=cfg, id=content_view.id, name=gen_string('alpha')
        ).update(['name'])
    # Check that we cannot delete content view due read-only permission
    with pytest.raises(HTTPError):
        content_view.delete()
    # Check that we cannot publish content view
    with pytest.raises(HTTPError):
        content_view.publish()
    # Check that we cannot promote content view
    content_view = target_sat.api.ContentView(id=content_view.id).read()
    content_view.publish()
    content_view = target_sat.api.ContentView(server_config=cfg, id=content_view.id).read()
    assert len(content_view.version), 1
    with pytest.raises(HTTPError):
        content_view.read().version[0].promote(data={'environment_ids': module_lce.id})
    # Check that we cannot create a Product
    with pytest.raises(HTTPError):
        target_sat.api.Product(server_config=cfg).create()
    # Check that we cannot create an activation key
    with pytest.raises(HTTPError):
        target_sat.api.ActivationKey(server_config=cfg).create()
    # Check that we cannot create a host collection
    with pytest.raises(HTTPError):
        target_sat.api.HostCollection(server_config=cfg).create()


@pytest.mark.tier2
def test_negative_non_readonly_user_actions(target_sat, content_view, function_role, module_org):
    """Attempt to view content views

    :id: b0a53c38-72f1-4731-881e-192134df6ef3

    :setup: create a user with all Content View permissions except 'view'
        role

    :expectedresults: the user can perform different operations against
        content view, but not read it

    :CaseImportance: Critical
    """
    user_login = gen_string('alpha')
    user_password = gen_string('alphanumeric')
    # create a role with all content views permissions except
    # view_content_views
    cv_permissions_entities = target_sat.api.Permission().search(
        query={'search': 'resource_type="Katello::ContentView"'}
    )
    user_cv_permissions = list(PERMISSIONS['Katello::ContentView'])
    user_cv_permissions.remove('view_content_views')
    user_cv_permissions_entities = [
        entity for entity in cv_permissions_entities if entity.name in user_cv_permissions
    ]
    target_sat.api.Filter(
        organization=[module_org],
        permission=user_cv_permissions_entities,
        role=function_role,
    ).create()
    # create a user and assign the above created role
    target_sat.api.User(
        organization=[module_org],
        role=[function_role],
        login=user_login,
        password=user_password,
    ).create()
    # Check that we cannot read our content view with custom user
    user_cfg = user_nailgun_config(user_login, user_password)
    with pytest.raises(HTTPError):
        target_sat.api.ContentView(server_config=user_cfg, id=content_view.id).read()
    # Check that we have permission to remove the entity
    target_sat.api.ContentView(server_config=user_cfg, id=content_view.id).delete()
    with pytest.raises(HTTPError):
        target_sat.api.ContentView(id=content_view.id).read()


@pytest.mark.skip_if_open("BZ:1625783")
class TestOstreeContentView:
    """Tests for ostree contents in content views."""

    @pytest.fixture(scope='class', autouse=True)
    def initiate_testclass(self, request, module_product, class_target_sat):
        """Set up organization, product and repositories for tests."""
        request.cls.ostree_repo = class_target_sat.api.Repository(
            product=module_product,
            content_type='ostree',
            url=FEDORA_OSTREE_REPO,
            unprotected=False,
        ).create()
        self.ostree_repo.sync()
        # Create new yum repository
        request.cls.yum_repo = class_target_sat.api.Repository(
            url=settings.repos.yum_1.url,
            product=module_product,
        ).create()
        self.yum_repo.sync()
        # Create new docker repository
        request.cls.docker_repo = class_target_sat.api.Repository(
            content_type='docker',
            docker_upstream_name='busybox',
            product=module_product,
            url=CONTAINER_REGISTRY_HUB,
        ).create()
        self.docker_repo.sync()

    @pytest.mark.tier2
    def test_positive_add_custom_ostree_content(self, content_view):
        """Associate custom ostree content in a view

        :id: 209e59b0-c73d-4a5f-a1dc-0d74dff9a084

        :expectedresults: Custom ostree content assigned and present in content
            view

        :CaseImportance: High
        """
        assert len(content_view.repository) == 0
        content_view.repository = [self.ostree_repo]
        content_view = content_view.update(['repository'])
        assert len(content_view.repository) == 1
        assert content_view.repository[0].read().name == self.ostree_repo.name

    @pytest.mark.tier2
    def test_positive_publish_custom_ostree(self, content_view):
        """Publish a content view with custom ostree contents

        :id: e5f5c940-20e5-406f-9d27-a703195a3b88

        :expectedresults: Content-view with Custom ostree published
            successfully

        :CaseImportance: High
        """
        content_view.repository = [self.ostree_repo]
        content_view = content_view.update(['repository'])
        content_view.publish()
        assert len(content_view.read().version) == 1

    @pytest.mark.tier2
    def test_positive_promote_custom_ostree(self, content_view, module_lce):
        """Promote a content view with custom ostree contents

        :id: 3d9f3641-0776-45f7-bf1e-7d5779346b93

        :expectedresults: Content-view with custom ostree contents promoted
            successfully

        :CaseImportance: High
        """
        content_view.repository = [self.ostree_repo]
        content_view = content_view.update(['repository'])
        content_view.publish()
        content_view.read().version[0].promote(
            data={'environment_ids': module_lce.id, 'force': False}
        )
        assert len(content_view.read().version[0].read().environment) == 2

    @pytest.mark.tier2
    @pytest.mark.upgrade
    def test_positive_publish_promote_with_custom_ostree_and_other(self, content_view, module_lce):
        """Publish & Promote a content view with custom ostree and other contents

        :id: 690ec30a-56ac-4478-afb2-be34a85a614a

        :expectedresults: Content-view with custom ostree and other contents
            promoted successfully

        :CaseImportance: High
        """
        content_view.repository = [self.ostree_repo, self.yum_repo, self.docker_repo]
        content_view = content_view.update(['repository'])
        assert len(content_view.repository) == 3
        content_view.publish()
        assert len(content_view.read().version) == 1
        content_view.read().version[0].promote(
            data={'environment_ids': module_lce.id, 'force': False}
        )
        assert len(content_view.read().version[0].read().environment) == 2


@pytest.mark.skip_if_open("BZ:1625783")
class TestContentViewRedHatOstreeContent:
    """Tests for publishing and promoting cv with RH ostree contents."""

    @pytest.fixture(scope='class', autouse=True)
    def initiate_testclass(self, request, module_entitlement_manifest_org, class_target_sat):
        """Set up organization, product and repositories for tests."""

        repo_id = class_target_sat.api_factory.enable_rhrepo_and_fetchid(
            basearch=None,
            org_id=module_entitlement_manifest_org.id,
            product=PRDS['rhah'],
            repo=REPOS['rhaht']['name'],
            reposet=REPOSET['rhaht'],
            releasever=None,
        )
        request.cls.repo = class_target_sat.api.Repository(id=repo_id)
        self.repo.sync()

    @pytest.mark.tier2
    def test_positive_add_rh_ostree_content(self, content_view):
        """Associate RH atomic ostree content in a view

        :id: 81883f05-e47f-45fa-bea4-c733da9cf30c

        :expectedresults: RH atomic ostree content assigned and present in
            content view

        :CaseImportance: High
        """
        assert len(content_view.repository) == 0
        content_view.repository = [self.repo]
        content_view = content_view.update(['repository'])
        assert len(content_view.repository) == 1
        assert content_view.repository[0].read().name == REPOS['rhaht']['name']

    @pytest.mark.tier2
    def test_positive_publish_RH_ostree(self, content_view):
        """Publish a content view with RH ostree contents

        :id: 067ebb6e-2dad-4932-ae84-64c4373c9cb8

        :expectedresults: Content-view with RH ostree contents published
            successfully

        :CaseImportance: High
        """
        content_view.repository = [self.repo]
        content_view = content_view.update(['repository'])
        content_view.publish()
        assert len(content_view.read().version) == 1

    @pytest.mark.tier2
    def test_positive_promote_RH_ostree(self, content_view, module_lce):
        """Promote a content view with RH ostree contents

        :id: 447a96e0-331b-447c-9a8d-423d1b22ef6a

        :expectedresults: Content-view with RH ostree contents promoted
            successfully

        :CaseImportance: High
        """
        content_view.repository = [self.repo]
        content_view = content_view.update(['repository'])
        content_view.publish()
        content_view.read().version[0].promote(
            data={'environment_ids': module_lce.id, 'force': False}
        )
        assert len(content_view.read().version[0].read().environment) == 2

    @pytest.mark.tier2
    @pytest.mark.upgrade
    def test_positive_publish_promote_with_RH_ostree_and_other(
        self, content_view, module_org, module_lce, module_target_sat
    ):
        """Publish & Promote a content view with RH ostree and other contents

        :id: def6caa3-ac31-42fa-9579-39a18b8244bd

        :expectedresults: Content-view with RH ostree and other contents
            promoted successfully

        :CaseImportance: High
        """
        repo_id = module_target_sat.api_factory.enable_rhrepo_and_fetchid(
            basearch='x86_64',
            org_id=module_org.id,
            product=PRDS['rhel'],
            repo=REPOS['rhst7']['name'],
            reposet=REPOSET['rhst7'],
            releasever=None,
        )
        # Sync repository
        rpm_repo = module_target_sat.api.Repository(id=repo_id)
        rpm_repo.sync()
        content_view.repository = [self.repo, rpm_repo]
        content_view = content_view.update(['repository'])
        assert len(content_view.repository) == 2
        content_view.publish()
        content_view.read().version[0].promote(
            data={'environment_ids': module_lce.id, 'force': False}
        )
        assert len(content_view.read().version[0].read().environment) == 2<|MERGE_RESOLUTION|>--- conflicted
+++ resolved
@@ -23,11 +23,8 @@
 from robottelo.constants import (
     CONTAINER_REGISTRY_HUB,
     CUSTOM_RPM_SHA_512_FEED_COUNT,
-<<<<<<< HEAD
-=======
     DEFAULT_ARCHITECTURE,
     FILTER_ERRATA_TYPE,
->>>>>>> 3f11c65d
     PERMISSIONS,
     PRDS,
     REPOS,
@@ -523,37 +520,6 @@
         assert len(cvv_attrs['environments']) == REPEAT + 1
         assert cvv_attrs['package_count'] > 0
 
-<<<<<<< HEAD
-=======
-    @pytest.mark.tier2
-    def test_positive_add_to_composite(self, content_view, module_org, module_target_sat):
-        """Create normal content view, publish and add it to a new
-        composite content view
-
-        :id: 36894150-5321-4ffd-ab5a-a7ad01401cf4
-
-        :expectedresults: Content view can be created and assigned to composite
-            one through content view versions mechanism
-
-        :CaseImportance: Critical
-        """
-        content_view.repository = [self.yum_repo]
-        content_view.update(['repository'])
-        content_view.publish()
-        content_view = content_view.read()
-
-        composite_cv = module_target_sat.api.ContentView(
-            composite=True,
-            organization=module_org,
-        ).create()
-        composite_cv.component = content_view.version  # list of one CV version
-        composite_cv = composite_cv.update(['component'])
-
-        # composite CV → CV version == CV → CV version
-        assert composite_cv.component[0].id == content_view.version[0].id
-        # composite CV → CV version → CV == CV
-        assert composite_cv.component[0].read().content_view.id == content_view.id
-
     @pytest.mark.tier2
     def test_negative_publish_during_repo_sync(self, content_view, module_target_sat):
         """Attempt to publish a new version of the content-view,
@@ -602,33 +568,6 @@
         # no new versions of content view, any existing remained the same
         assert content_view.read().version == existing_versions
 
-    @pytest.mark.tier2
-    def test_negative_add_components_to_composite(
-        self, content_view, module_org, module_target_sat
-    ):
-        """Attempt to associate components in a non-composite content
-        view
-
-        :id: 60aa7a4e-df6e-407e-86c7-a4c540bda8b5
-
-        :expectedresults: User cannot add components to the view
-
-        :CaseImportance: Low
-        """
-        content_view.repository = [self.yum_repo]
-        content_view.update(['repository'])
-        content_view.publish()
-        content_view = content_view.read()
-        non_composite_cv = module_target_sat.api.ContentView(
-            composite=False,
-            organization=module_org,
-        ).create()
-        non_composite_cv.component = content_view.version  # list of one cvv
-        with pytest.raises(HTTPError):
-            non_composite_cv.update(['component'])
-        assert len(non_composite_cv.read().component) == 0
-
->>>>>>> 3f11c65d
     @pytest.mark.upgrade
     @pytest.mark.tier2
     def test_positive_promote_composite_multiple_content_once(
