"""Unit tests for the ``content_view_versions`` paths.

:Requirement: Contentviewversion

:CaseAutomation: Automated

:CaseComponent: ContentViews

:team: Phoenix-content

:CaseImportance: High

"""
<<<<<<< HEAD
=======

from fauxfactory import gen_string
>>>>>>> 3f11c65d
import pytest
from requests.exceptions import HTTPError

from robottelo.config import settings
from robottelo.constants import (
    DEFAULT_CV,
    DataFile,
)


@pytest.fixture(scope='module')
def module_lce_cv(module_org, module_target_sat):
    """Create some entities for all tests."""
    lce1 = module_target_sat.api.LifecycleEnvironment(organization=module_org).create()
    lce2 = module_target_sat.api.LifecycleEnvironment(organization=module_org, prior=lce1).create()
    default_cv = module_target_sat.api.ContentView(
        organization=module_org, name=DEFAULT_CV
    ).search()
    default_cvv = default_cv[0].version[0]
    return lce1, lce2, default_cvv


@pytest.mark.tier2
def test_positive_promote_out_of_sequence_environment(module_org, module_lce_cv, module_target_sat):
    """Promote a content view version to a lifecycle environment
    that is 'out of sequence'.

    :id: e88405de-843d-4279-9d81-cedaab7c23cf

    :expectedresults: The promotion succeeds.
    """
    # Create a new content view...
    cv = module_target_sat.api.ContentView(organization=module_org).create()
    # ... and publish it.
    cv.publish()
    # Refresh the entity
    cv = cv.read()
    # Check that we have a new version
    assert len(cv.version) == 1
    version = cv.version[0].read()
    # The immediate lifecycle is lce1, not lce2
    version.promote(data={'environment_ids': module_lce_cv[1].id, 'force': True})
    # Assert that content view version is found in 2 lifecycle
    # environments.
    version = version.read()
    assert len(version.environment) == 2


@pytest.mark.tier2
def test_negative_promote_valid_environment(module_lce_cv):
    """Attempt to promote the default content view version.

    :id: cd4f3c3d-93c5-425f-bc3b-d1ac17696a4a

    :expectedresults: The promotion fails.

    :CaseImportance: Low
    """
    lce1, _, default_cvv = module_lce_cv
    with pytest.raises(HTTPError):
        default_cvv.promote(data={'environment_ids': lce1.id, 'force': False})


@pytest.mark.tier2
def test_negative_promote_out_of_sequence_environment(module_lce_cv, module_org, module_target_sat):
    """Attempt to promote a content view version to a Lifecycle environment
    that is 'out of sequence'.

    :id: 621d1bb6-92c6-4209-8369-6ea14a4c8a01

    :expectedresults: The promotion fails.
    """
    # Create a new content view...
    cv = module_target_sat.api.ContentView(organization=module_org).create()
    # ... and publish it.
    cv.publish()
    # Refresh the entity
    cv = cv.read()
    # Check that we have a new version
    assert len(cv.version) == 1
    version = cv.version[0].read()
    # The immediate lifecycle is lce1, not lce2
    with pytest.raises(HTTPError):
        version.promote(data={'environment_ids': module_lce_cv[1].id, 'force': False})


# Tests for content view version promotion.


@pytest.mark.tier2
@pytest.mark.skipif((not settings.robottelo.REPOS_HOSTING_URL), reason='Missing repos_hosting_url')
def test_positive_delete(module_org, module_product, module_target_sat):
    """Create content view and publish it. After that try to
    disassociate content view from 'Library' environment through
    'delete_from_environment' command and delete content view version from
    that content view. Add repository and gpg key to initial content view
    for better coverage

    :id: 066dec47-c942-4c01-8956-359c8b23a6d4

    :expectedresults: Content version deleted successfully

    :CaseImportance: Critical
    """
    key_content = DataFile.ZOO_CUSTOM_GPG_KEY.read_text()
    gpgkey = module_target_sat.api.GPGKey(content=key_content, organization=module_org).create()
    # Creates new repository with GPGKey
    repo = module_target_sat.api.Repository(
        gpg_key=gpgkey, product=module_product, url=settings.repos.yum_1.url
    ).create()
    # sync repository
    repo.sync()
    # Create content view
    content_view = module_target_sat.api.ContentView(organization=module_org).create()
    # Associate repository to new content view
    content_view.repository = [repo]
    content_view = content_view.update(['repository'])
    # Publish content view
    content_view.publish()
    content_view = content_view.read()
    # Get published content-view version id
    assert len(content_view.version) == 1
    cvv = content_view.version[0].read()
    assert len(cvv.environment) == 1
    # Delete the content-view version from selected env
    content_view.delete_from_environment(cvv.environment[0].id)
    # Delete the version
    content_view.version[0].delete()
    # Make sure that content view version is really removed
    assert len(content_view.read().version) == 0


@pytest.mark.upgrade
@pytest.mark.tier2
def test_positive_delete_non_default(module_org, module_target_sat):
    """Create content view and publish and promote it to new
    environment. After that try to disassociate content view from 'Library'
    and one more non-default environment through 'delete_from_environment'
    command and delete content view version from that content view.

    :id: 95bb973c-ebec-4a72-a1b6-ad28b66bd11b

    :expectedresults: Content view version deleted successfully

    :CaseImportance: Critical
    """
    content_view = module_target_sat.api.ContentView(organization=module_org).create()
    # Publish content view
    content_view.publish()
    content_view = content_view.read()
    assert len(content_view.version) == 1
    assert len(content_view.version[0].read().environment) == 1
    lce = module_target_sat.api.LifecycleEnvironment(organization=module_org).create()
    content_view.version[0].promote(data={'environment_ids': lce.id, 'force': False})
    cvv = content_view.version[0].read()
    assert len(cvv.environment) == 2
    # Delete the content-view version from selected environments
    for env in reversed(cvv.environment):
        content_view.delete_from_environment(env.id)
    content_view.version[0].delete()
    # Make sure that content view version is really removed
    assert len(content_view.read().version) == 0


@pytest.mark.upgrade
@pytest.mark.tier2
@pytest.mark.skipif((not settings.robottelo.REPOS_HOSTING_URL), reason='Missing repos_hosting_url')
def test_positive_delete_composite_version(module_org, module_target_sat):
    """Create composite content view and publish it. After that try to
    disassociate content view from 'Library' environment through
    'delete_from_environment' command and delete content view version from
    that content view. Add repository to initial content view
    for better coverage.

    :id: b5bb547e-0174-464c-b974-0254d372cdd6

    :expectedresults: Content version deleted successfully

    :BZ: 1276479
    """
    # Create product with repository and publish it
    product = module_target_sat.api.Product(organization=module_org).create()
    repo = module_target_sat.api.Repository(product=product, url=settings.repos.yum_1.url).create()
    repo.sync()
    # Create and publish content views
    content_view = module_target_sat.api.ContentView(
        organization=module_org, repository=[repo]
    ).create()
    content_view.publish()
    # Create and publish composite content view
    composite_cv = module_target_sat.api.ContentView(
        organization=module_org, composite=True, component=[content_view.read().version[0]]
    ).create()
    composite_cv.publish()
    composite_cv = composite_cv.read()
    # Get published content-view version id
    assert len(composite_cv.version) == 1
    cvv = composite_cv.version[0].read()
    assert len(cvv.environment) == 1
    # Delete the content-view version from selected env
    composite_cv.delete_from_environment(cvv.environment[0].id)
    # Delete the version
    composite_cv.version[0].delete()
    # Make sure that content view version is really removed
    assert len(composite_cv.read().version) == 0


@pytest.mark.stubbed
@pytest.mark.tier3
def test_positive_remove_cv_version_from_env_with_host_registered():
    """Remove promoted content view version from environment that is used
    in association of an Activation key and content-host registration.

    :id: a5b9ba8b-80e6-4435-bc0a-041b3fda227c

    :steps:

        1. Create a content view cv1
        2. Add a yum repo to the content view
        3. Publish the content view
        4. Promote the content view to multiple environment Library -> DEV
           -> QE
        5. Create an Activation key with the QE environment
        6. Register a content-host using the Activation key
        7. Remove the content view cv1 version from QE environment.  Note:
           prior to removing, replace the current QE environment of cv1 by DEV
           and content view cv1 for Content-host and for Activation key.
        8. Refresh content-host subscription

    :expectedresults:

        1. Activation key exists
        2. Content-host exists
        3. QE environment of cv1 was replaced by DEV environment of cv1 in
           activation key
        4. QE environment of cv1 was replaced by DEV environment of cv1 in
           content-host
        5. At content-host some package from cv1 is installable

    :CaseAutomation: NotAutomated
    """


@pytest.mark.upgrade
@pytest.mark.stubbed
@pytest.mark.tier3
def test_positive_delete_cv_multi_env_promoted_with_host_registered():
    """Delete published content view with version promoted to multiple
     environments, with one of the environments used in association of an
     Activation key and content-host registration.

    :id: 10699af9-617e-4930-9c80-2827a0ba52eb

    :steps:

        1. Create two content views, cv1 and cv2
        2. Add a yum repo to both content views
        3. Publish the content views
        4. Promote the content views to multiple environment Library -> DEV
           -> QE
        5. Create an Activation key with the QE environment and cv1
        6. Register a content-host using the Activation key
        7. Delete the content view cv1.
           Note: prior to deleting, replace the current QE environment of cv1
           by DEV and content view cv2 for Content-host and for Activation
           key.
        8. Refresh content-host subscription

    :expectedresults:

        1. The content view cv1 doesn't exist
        2. Activation key exists
        3. Content-host exists
        4. QE environment of cv1 was replaced by DEV environment of cv2 in
           activation key
        5. QE environment of cv1 was replaced by DEV environment of cv2 in
           content-host
        6. At content-host some package from cv2 is installable

    :CaseAutomation: NotAutomated
    """


@pytest.mark.stubbed
@pytest.mark.tier3
def test_positive_remove_cv_version_from_multi_env_capsule_scenario():
    """Remove promoted content view version from multiple environments,
    with satellite module_lce_cv to use capsule

    :id: 1e8a8e64-eec8-49e0-b121-919c53f416d2

    :steps:

        1. Create a content view
        2. module_lce_cv satellite to use a capsule and to sync all lifecycle
           environments
        3. Add a yum repo and a docker repo to the content
           view
        4. Publish the content view
        5. Promote the content view to multiple environment Library -> DEV
           -> QE -> PROD
        6. Make sure the capsule is updated (content synchronization can be
           applied)
        7. Disconnect the capsule
        8. Remove the content view version from Library and DEV
           environments and assert successful completion
        9. Bring the capsule back online and assert that the task is
           completed in capsule
        10. Make sure the capsule is updated (content synchronization can
            be applied)

    :expectedresults: content view version in capsule is removed from
        Library and DEV and exists only in QE and PROD

    :CaseAutomation: NotAutomated
    """<|MERGE_RESOLUTION|>--- conflicted
+++ resolved
@@ -11,11 +11,8 @@
 :CaseImportance: High
 
 """
-<<<<<<< HEAD
-=======
 
 from fauxfactory import gen_string
->>>>>>> 3f11c65d
 import pytest
 from requests.exceptions import HTTPError
 
