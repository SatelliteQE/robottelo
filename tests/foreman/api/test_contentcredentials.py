--- conflicted
+++ resolved
@@ -244,11 +244,8 @@
 
     :BZ: 2052904
 
-<<<<<<< HEAD
-=======
     :customerscenario: true
 
->>>>>>> ca8ec004
     :CaseImportance: Critical
     """
     gpg_key = target_sat.api.GPGKey(organization=module_org, content=key_content).create()
