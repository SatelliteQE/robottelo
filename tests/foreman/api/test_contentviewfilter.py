--- conflicted
+++ resolved
@@ -15,11 +15,8 @@
 :CaseImportance: High
 
 """
-<<<<<<< HEAD
-=======
 
 import http
->>>>>>> 3f11c65d
 from random import randint
 
 from fauxfactory import gen_integer, gen_string
