--- conflicted
+++ resolved
@@ -282,14 +282,9 @@
 
 
 @pytest.mark.upgrade
-<<<<<<< HEAD
 @pytest.mark.rhel_ver_match('N-2')
 def test_positive_register_host_ak_with_host_collection(module_org, module_ak_with_cv, target_sat, rhel_contenthost):
-=======
-def test_positive_register_host_ak_with_host_collection(
-    module_org, module_ak_with_cv, target_sat, rhel7_contenthost
-):
->>>>>>> 5c7e6e1a
+
     """Attempt to register a host using activation key with host collection
 
     :id: 62459e8a-0cfa-44ff-b70c-7f55b4757d66
@@ -316,15 +311,10 @@
     rhel_contenthost.register(module_org, None, module_ak_with_cv.name, target_sat)
     assert rhel_contenthost.subscribed
     # note: when registering the host, it should be automatically added to the host-collection
-<<<<<<< HEAD
     client_host = target_sat.cli.Host.info({'name': rhel_contenthost.hostname})
     hosts = target_sat.cli.HostCollection.hosts(
         {'id': hc['id'], 'organization-id': module_org.id}
     )
-=======
-    client_host = target_sat.cli.Host.info({'name': rhel7_contenthost.hostname})
-    hosts = target_sat.cli.HostCollection.hosts({'id': hc['id'], 'organization-id': module_org.id})
->>>>>>> 5c7e6e1a
     assert len(hosts) == 2
     expected_hosts_ids = {host_info['id'], client_host['id']}
     hosts_ids = {host['id'] for host in hosts}
