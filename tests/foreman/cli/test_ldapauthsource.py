--- conflicted
+++ resolved
@@ -323,7 +323,6 @@
 
 
 @run_in_one_thread
-<<<<<<< HEAD
 class TestOpenLdapAuthSource:
     """Implements OpenLDAP Auth Source tests in CLI"""
 
@@ -364,7 +363,8 @@
         LDAPAuthSource.delete({'name': new_name})
         with pytest.raises(CLIReturnCodeError):
             LDAPAuthSource.info({'name': new_name})
-=======
+
+
 class TestRHSSOAuthSource:
     """Implements RH-SSO auth source tests in CLI"""
 
@@ -486,5 +486,4 @@
                 )
                 ssh_session.prompt()  # match the prompt
                 result = ssh_session.before.decode()
-                assert f"Successfully logged in as '{settings.rhsso.rhsso_user}'." in result
->>>>>>> 842a5cca
+                assert f"Successfully logged in as '{settings.rhsso.rhsso_user}'." in result