"""Tests for registration.

:Requirement: Registration

:CaseComponent: Registration

:CaseAutomation: Automated

:CaseImportance: Critical

:Team: Rocket

"""
<<<<<<< HEAD
import json
=======

>>>>>>> ae077816
import re
from tempfile import mkstemp

from fauxfactory import gen_mac, gen_string
import pytest

from robottelo.config import settings
from robottelo.constants import CLIENT_PORT
from robottelo.exceptions import CLIReturnCodeError

pytestmark = pytest.mark.tier1


@pytest.mark.e2e
@pytest.mark.no_containers
def test_host_registration_end_to_end(
    module_entitlement_manifest_org,
    module_location,
    module_activation_key,
    module_target_sat,
    module_capsule_configured,
    rhel_contenthost,
):
    """Verify content host registration with global registration

    :id: b6cd60ba-8069-11ed-ac61-83315855d126

    :steps:
        1. Register host with global registration template to Satellite and Capsule

    :expectedresults: Host registered successfully

    :verifies: SAT-14716

    :customerscenario: true
    """
    org = module_entitlement_manifest_org
    result = rhel_contenthost.register(
        org, module_location, module_activation_key.name, module_target_sat
    )

    rc = 1 if rhel_contenthost.os_version.major == 6 else 0
    assert result.status == rc, f'Failed to register host: {result.stderr}'

    # Verify server.hostname and server.port from subscription-manager config
    assert module_target_sat.hostname == rhel_contenthost.subscription_config['server']['hostname']
    assert rhel_contenthost.subscription_config['server']['port'] == CLIENT_PORT

    # Update module_capsule_configured to include module_org/module_location
    module_target_sat.cli.Capsule.update(
        {
            'name': module_capsule_configured.hostname,
            'organization-ids': org.id,
            'location-ids': module_location.id,
        }
    )
    result = rhel_contenthost.register(
        org,
        module_location,
        module_activation_key.name,
        module_capsule_configured,
        force=True,
    )
    rc = 1 if rhel_contenthost.os_version.major == 6 else 0
    assert result.status == rc, f'Failed to register host: {result.stderr}'

    # Verify server.hostname and server.port from subscription-manager config
    assert (
        module_capsule_configured.hostname
        == rhel_contenthost.subscription_config['server']['hostname']
    )
    assert rhel_contenthost.subscription_config['server']['port'] == CLIENT_PORT


def test_upgrade_katello_ca_consumer_rpm(
    module_org, module_location, target_sat, rhel7_contenthost
):
    """After updating the consumer cert the rhsm.conf file still points to Satellite host name
    and not Red Hat CDN for subscription.

    :id: c8d861ec-0d81-4d89-a8e1-02afecfd8171

    :steps:

        1. Get consumer crt source file
        2. Install rpm-build
        3. Use rpmbuild to change the version in the spec file
        4. Build new RPM with higher version number
        5. Install new RPM and assert no change in server URL

    :expectedresults: Server URL is still Satellite host name not Red Hat CDN

    :CaseImportance: High

    :customerscenario: true

    :BZ: 1791503
    """
    consumer_cert_name = f'katello-ca-consumer-{target_sat.hostname}'
    consumer_cert_src = f'{consumer_cert_name}-1.0-1.src.rpm'
    new_consumer_cert_rpm = f'{consumer_cert_name}-1.0-2.noarch.rpm'
    spec_file = f'{consumer_cert_name}.spec'
    vm = rhel7_contenthost
    # Install consumer cert and check server URL in /etc/rhsm/rhsm.conf
    assert vm.execute(
        f'rpm -Uvh "http://{target_sat.hostname}/pub/{consumer_cert_name}-1.0-1.noarch.rpm"'
    )
    # Check server URL is not Red Hat CDN's "subscription.rhsm.redhat.com"
    assert vm.subscription_config['server']['hostname'] != 'subscription.rhsm.redhat.com'
    assert target_sat.hostname == vm.subscription_config['server']['hostname']

    # Get consumer cert source file
    assert vm.execute(f'curl -O "http://{target_sat.hostname}/pub/{consumer_cert_src}"')
    # Install repo for build tools
    vm.create_custom_repos(rhel7=settings.repos.rhel7_os)
    result = vm.execute('[ -s "/etc/yum.repos.d/rhel7.repo" ]')
    assert result.status == 0
    # Install tools
    assert vm.execute('yum -y install rpm-build')
    # Install src to create the SPEC
    assert vm.execute(f'rpm -i {consumer_cert_src}')
    # rpmbuild spec file
    assert vm.execute(
        f'rpmbuild --define "name {consumer_cert_name}" --define "release 2" \
        -ba rpmbuild/SPECS/{spec_file}'
    )
    # Install new rpmbuild/RPMS/noarch/katello-ca-consumer-*-2.noarch.rpm
    assert vm.execute(f'yum install -y rpmbuild/RPMS/noarch/{new_consumer_cert_rpm}')
    # Check server URL is not Red Hat CDN's "subscription.rhsm.redhat.com"
    assert vm.subscription_config['server']['hostname'] != 'subscription.rhsm.redhat.com'
    assert target_sat.hostname == vm.subscription_config['server']['hostname']

    # Register as final check
    vm.register_contenthost(module_org.label)
    result = vm.execute('subscription-manager identity')
    # Result will be 0 if registered
    assert result.status == 0


@pytest.mark.rhel_ver_match('[^6]')
@pytest.mark.tier3
def test_negative_register_twice(module_ak_with_cv, module_org, rhel_contenthost, target_sat):
    """Attempt to register a host twice to Satellite

    :id: 0af81129-cd69-4fa7-a128-9e8fcf2d03b1

    :expectedresults: host cannot be registered twice

    :parametrized: yes
    """
    rhel_contenthost.register(module_org, None, module_ak_with_cv.name, target_sat)
    assert rhel_contenthost.subscribed
    result = rhel_contenthost.register(
        module_org, None, module_ak_with_cv.name, target_sat, force=False
    )
    # host being already registered.
    assert result.status == 1
    assert 'This system is already registered' in str(result.stderr)


@pytest.mark.rhel_ver_match('[^6]')
@pytest.mark.tier3
def test_positive_force_register_twice(module_ak_with_cv, module_org, rhel_contenthost, target_sat):
    """Register a host twice to Satellite, with force=true

    :id: 7ccd4efd-54bb-4207-9acf-4c6243a32fab

    :expectedresults: Host will be re-registered

    :parametrized: yes

    :BZ: 1361309

    :customerscenario: true
    """
    reg_id_pattern = r"The system has been registered with ID: ([^\n]*)"
    name = gen_string('alpha') + ".example.com"
    rhel_contenthost.execute(f'hostnamectl set-hostname {name}')
    result = rhel_contenthost.register(module_org, None, module_ak_with_cv.name, target_sat)
    reg_id_old = re.search(reg_id_pattern, result.stdout).group(1)
    assert result.status == 0
    assert rhel_contenthost.subscribed
    result = rhel_contenthost.register(
        module_org, None, module_ak_with_cv.name, target_sat, force=True
    )
    assert result.status == 0
    assert rhel_contenthost.subscribed
    assert f'Unregistering from: {target_sat.hostname}' in str(result.stdout)
    assert f'The registered system name is: {rhel_contenthost.hostname}' in str(result.stdout)
    reg_id_new = re.search(reg_id_pattern, result.stdout).group(1)
    assert f'The system has been registered with ID: {reg_id_new}' in str(result.stdout)
    assert reg_id_new != reg_id_old
    assert (
        target_sat.cli.Host.info({'name': rhel_contenthost.hostname}, output_format='json')[
            'subscription-information'
        ]['uuid']
        == reg_id_new
    )


@pytest.mark.tier1
def test_negative_global_registration_without_ak(module_target_sat):
    """Attempt to register a host without ActivationKey

    :id: e48a6260-97e0-4234-a69c-77bbbcde85df

    :expectedresults: Generate command is disabled without ActivationKey
    """
    with pytest.raises(CLIReturnCodeError) as context:
        module_target_sat.cli.HostRegistration.generate_command(options=None)
    assert (
        'Failed to generate registration command:\n  Missing activation key!'
        in context.value.message
    )


@pytest.mark.rhel_ver_match('8')
def test_positive_custom_facts_for_host_registration(
    module_sca_manifest_org,
    module_location,
    module_target_sat,
    rhel_contenthost,
    module_activation_key,
):
    """Attempt to register a host and check all the interfaces are created from the custom facts

    :id: db73c146-4557-4bf4-a8e2-950ecba31620

    :steps:
        1. Register the host.
        2. Check the host is registered and all the interfaces are created successfully.

    :expectedresults: Host registered successfully with all interfaces created from the custom facts.

    :BZ: 2250397

    :customerscenario: true
    """
    interfaces = [
        {'name': gen_string('alphanumeric')},
        {'name': 'enp98s0f0', 'mac': gen_mac(multicast=False)},
        {'name': 'Datos', 'vlan_id': gen_string('numeric', 4)},
        {'name': 'bondBk', 'vlan_id': gen_string('numeric', 4)},
    ]
    facts = {
        f'net.interface.{interfaces[0]["name"]}.mac_address': gen_mac(),
        f'net.interface.{interfaces[1]["name"]}.mac_address': interfaces[1]["mac"],
        f'net.interface.{interfaces[2]["name"]}.{interfaces[2]["vlan_id"]}.mac_address': gen_mac(),
        f'net.interface.{interfaces[3]["name"]}.{interfaces[3]["vlan_id"]}.mac_address': gen_mac(),
    }
    _, facts_file = mkstemp(suffix='.facts')
    with open(facts_file, 'w') as f:
        json.dump(facts, f, indent=4)
    rhel_contenthost.put(facts_file, '/etc/rhsm/facts/')
    result = rhel_contenthost.register(
        module_sca_manifest_org, module_location, [module_activation_key.name], module_target_sat
    )
    assert result.status == 0, f'Failed to register host: {result.stderr}'
    host_info = module_target_sat.cli.Host.info(
        {'name': rhel_contenthost.hostname}, output_format='json'
    )
    assert len(host_info['network-interfaces']) == len(interfaces) + 1  # facts + default interface
    for interface in interfaces:
        for interface_name in interface.values():
            assert interface_name in str(host_info['network-interfaces'])<|MERGE_RESOLUTION|>--- conflicted
+++ resolved
@@ -11,11 +11,8 @@
 :Team: Rocket
 
 """
-<<<<<<< HEAD
+
 import json
-=======
-
->>>>>>> ae077816
 import re
 from tempfile import mkstemp
 
