--- conflicted
+++ resolved
@@ -8,11 +8,8 @@
     # RELEASE: populate with satellite version
     # The snap version currently testing (if applicable)
     # SNAP:
-<<<<<<< HEAD
     # The RHEL Base OS Version(x.y) where the Satellite is installed
     # RHEL_RELEASE:
-=======
->>>>>>> 5e51f66d
     # The source of Satellite packages. Can be one of:
     # internal, ga, beta
     SOURCE: "internal"
